import pytest
import pickle
import numpy as np

# Main C3 objects
from c3.c3objs import Quantity as Qty
from c3.parametermap import ParameterMap as Pmap
from c3.experiment import Experiment as Exp
from c3.system.model import Model as Mdl
from c3.generator.generator import Generator as Gnr

# Building blocks
import c3.generator.devices as devices
import c3.system.chip as chip
import c3.signal.pulse as pulse
import c3.signal.gates as gates

# Libs and helpers
import c3.libraries.algorithms as algorithms
import c3.libraries.hamiltonians as hamiltonians
import c3.libraries.fidelities as fidelities
import c3.libraries.envelopes as envelopes

from c3.optimizers.c1_robust import C1_robust

qubit_lvls = 3
freq_q1 = 5e9
anhar_q1 = -210e6
t1_q1 = 27e-6
t2star_q1 = 39e-6
qubit_temp = 50e-3

q1 = chip.Qubit(
    name="Q1",
    desc="Qubit 1",
    freq=Qty(value=freq_q1, min_val=4.995e9, max_val=5.005e9, unit="Hz 2pi"),
    anhar=Qty(value=anhar_q1, min_val=-380e6, max_val=-120e6, unit="Hz 2pi"),
    hilbert_dim=qubit_lvls,
    t1=Qty(value=t1_q1, min_val=1e-6, max_val=90e-6, unit="s"),
    t2star=Qty(value=t2star_q1, min_val=10e-6, max_val=90e-3, unit="s"),
    temp=Qty(value=qubit_temp, min_val=0.0, max_val=0.12, unit="K"),
)

drive = chip.Drive(
    name="d1",
    desc="Drive 1",
    comment="Drive line 1 on qubit 1",
    connected=["Q1"],
    hamiltonian_func=hamiltonians.x_drive,
)

model = Mdl(subsystems=[q1], couplings=[drive], tasks=[])

model.set_lindbladian(False)
model.set_dressed(True)

sim_res = 100e9  # Resolution for numerical simulation
awg_res = 2e9  # Realistic, limited resolution of an AWG

generator = Gnr(
    devices={
        "LO": devices.LO(name="lo", resolution=sim_res, outputs=1),
        "AWG": devices.AWG(name="awg", resolution=awg_res, outputs=1),
        "DigitalToAnalog": devices.DigitalToAnalog(
            name="dac", resolution=sim_res, inputs=1, outputs=1
        ),
        "Response": devices.Response(
            name="resp",
            rise_time=Qty(value=0.3e-9, min_val=0.05e-9, max_val=0.6e-9, unit="s"),
            resolution=sim_res,
            inputs=1,
            outputs=1,
        ),
        "Mixer": devices.Mixer(name="mixer", inputs=2, outputs=1),
        "DCOffset": devices.DC_Offset(
            name="dc_offset",
            offset_amp=Qty(value=0, min_val=-0.2, max_val=0.2, unit="V"),
            resolution=sim_res,
        ),
        "VoltsToHertz": devices.VoltsToHertz(
            name="v_to_hz",
            V_to_Hz=Qty(value=1e9, min_val=0.9e9, max_val=1.1e9, unit="Hz/V"),
            inputs=1,
            outputs=1,
        ),
    },
    chains={
        "d1": [
            "LO",
            "AWG",
            "DigitalToAnalog",
            "Response",
            "Mixer",
            "DCOffset",
            "VoltsToHertz",
        ],
    },
)

generator2 = Gnr(
    devices={
        "LO": devices.LO(name="lo", resolution=sim_res, outputs=1),
        "AWG": devices.AWG(name="awg", resolution=awg_res, outputs=1),
        "DigitalToAnalog": devices.DigitalToAnalog(
            name="dac", resolution=sim_res, inputs=1, outputs=1
        ),
        "Response": devices.Response(
            name="resp",
            rise_time=Qty(value=0.3e-9, min_val=0.05e-9, max_val=0.6e-9, unit="s"),
            resolution=sim_res,
            inputs=1,
            outputs=1,
        ),
        "Mixer": devices.Mixer(name="mixer", inputs=2, outputs=1),
        "DCOffset": devices.DC_Offset(
            name="dc_offset",
            offset_amp=Qty(value=0, min_val=-0.2, max_val=0.2, unit="V"),
            resolution=sim_res,
        ),
        "Highpass": devices.HighpassFilter(
            name="highpass",
            cutoff=Qty(value=100e3 * 2 * np.pi, unit="Hz 2Pi"),
            rise_time=Qty(value=25e3 * 2 * np.pi, unit="Hz 2Pi"),
            resolution=sim_res,
        ),
        "AWGNoise": devices.Additive_Noise(
            name="awg_noise",
            noise_amp=Qty(value=0, min_val=-0.01, max_val=1, unit="Phi0"),
            resolution=sim_res,
        ),
        "DCNoise": devices.DC_Noise(
            name="dc_noise",
            noise_amp=Qty(value=0, min_val=0.00, max_val=1, unit="V"),
            resolution=sim_res,
        ),
        "PinkNoise": devices.Pink_Noise(
            name="pink_noise",
<<<<<<< HEAD
            noise_amp=Qty(value=0, min_val=0.00, max_val=1, unit="V"),
=======
            noise_strength=Qty(value=0, min_val=0.00, max_val=1, unit="V"),
>>>>>>> a4ab9750
            bfl_num=Qty(value=15),
            resolution=sim_res,
        ),
        "VoltsToHertz": devices.VoltsToHertz(
            name="v_to_hz",
            V_to_Hz=Qty(value=1e9, min_val=0.9e9, max_val=1.1e9, unit="Hz/V"),
            inputs=1,
            outputs=1,
        ),
    },
    chains={
        "d1": [
            "LO",
            "AWG",
            "AWGNoise",
            "DigitalToAnalog",
            "Response",
            "Highpass",
            "Mixer",
            "DCNoise",
            "PinkNoise",
            "DCOffset",
            "VoltsToHertz",
        ],
    },
)

t_final = 7e-9  # Time for single qubit gates
sideband = 50e6
gauss_params_single = {
    "amp": Qty(value=0.5, min_val=0.4, max_val=0.6, unit="V"),
    "t_final": Qty(
        value=t_final, min_val=0.5 * t_final, max_val=1.5 * t_final, unit="s"
    ),
    "sigma": Qty(value=t_final / 4, min_val=t_final / 8, max_val=t_final / 2, unit="s"),
    "xy_angle": Qty(value=0.0, min_val=-0.5 * np.pi, max_val=2.5 * np.pi, unit="rad"),
    "freq_offset": Qty(
        value=-sideband - 3e6, min_val=-56 * 1e6, max_val=-52 * 1e6, unit="Hz 2pi"
    ),
    "delta": Qty(value=-1, min_val=-5, max_val=3, unit=""),
}

gauss_env_single = pulse.Envelope(
    name="gauss",
    desc="Gaussian comp for single-qubit gates",
    params=gauss_params_single,
    shape=envelopes.gaussian_nonorm,
)

lo_freq = 5e9 + sideband
carrier_parameters = {
    "freq": Qty(value=lo_freq, min_val=4.5e9, max_val=6e9, unit="Hz 2pi"),
    "framechange": Qty(value=0.0, min_val=-np.pi, max_val=3 * np.pi, unit="rad"),
}
carr = pulse.Carrier(
    name="carrier", desc="Frequency of the local oscillator", params=carrier_parameters
)

RX90p = gates.Instruction(name="RX90p", t_start=0.0, t_end=t_final, channels=["d1"])

RX90p.add_component(gauss_env_single, "d1")
RX90p.add_component(carr, "d1")

pmap = Pmap([RX90p], generator, model)

exp = Exp(pmap)

pmap2 = Pmap([RX90p], generator2, model)
exp2 = Exp(pmap2)

exp.set_opt_gates(["RX90p"])

gateset_opt_map = [
    [
        ("RX90p", "d1", "gauss", "amp"),
    ],
    [
        ("RX90p", "d1", "gauss", "freq_offset"),
    ],
    [
<<<<<<< HEAD
        ("X90p", "d1", "gauss", "xy_angle"),
=======
        ("RX90p", "d1", "gauss", "xy_angle"),
>>>>>>> a4ab9750
    ],
]

pmap.set_opt_map(gateset_opt_map)


@pytest.mark.slow
@pytest.mark.optimizers
@pytest.mark.integration
def test_c1_robust():
    noise_map = [[np.linspace(-0.1, 0.1, 5), [("dc_offset", "offset_amp")]]]
    opt = C1_robust(
        dir_path="/tmp/c3log/",
        fid_func=fidelities.average_infid_set,
        fid_subspace=["Q1"],
        pmap=pmap,
        noise_map=noise_map,
        algorithm=algorithms.lbfgs,
        options={"maxfun": 2},
        run_name="better_X90_tf_sgd",
    )

    opt.set_exp(exp)

    opt.optimize_controls()

    assert opt.optim_status["goal"] < 0.1
    assert opt.current_best_goal < 0.1
    assert np.all(np.abs(opt.optim_status["gradient"]) > 0)
    assert np.all(np.abs(opt.optim_status["gradient_std"]) > 0)
    assert np.abs(opt.optim_status["goal_std"]) > 0

    with open("test/c1_robust.pickle", "rb") as f:
        data = pickle.load(f)

    for k, v in data["c1_robust_lbfgs"].items():
        assert np.any(np.abs(np.array(opt.optim_status[k]) - np.array(v)) < 1e-7)


@pytest.mark.slow
@pytest.mark.integration
def test_noise_devices():
    exp.get_gates()
    fidelity0 = fidelities.average_infid_set(
        exp.unitaries, [1], exp.pmap.model.dims, 0, proj=True
    )

    noise_map = [
<<<<<<< HEAD
        [("pink_noise", "noise_amp")],
=======
        [("pink_noise", "noise_strength")],
>>>>>>> a4ab9750
        [("dc_noise", "noise_amp")],
        [("awg_noise", "noise_amp")],
    ]
    for i in range(len(noise_map) + 1):
        params = np.zeros(len(noise_map))
        if i < len(noise_map):
            params[i] = 0.1

        exp2.pmap.set_parameters(params, noise_map)

        exp2.get_gates()
        fidelityA = fidelities.average_infid_set(
            exp2.unitaries, [1], exp2.pmap.model.dims, 0, proj=True
        )
        pink_noiseA = exp2.pmap.generator.devices["PinkNoise"].signal["noise"]
        dc_noiseA = exp2.pmap.generator.devices["DCNoise"].signal["noise"]
        awg_noiseA = exp2.pmap.generator.devices["AWGNoise"].signal["noise-inphase"]

        exp2.get_gates()
        fidelityB = fidelities.average_infid_set(
            exp2.unitaries, [1], exp2.pmap.model.dims, 0, proj=True
        )
        pink_noiseB = exp2.pmap.generator.devices["PinkNoise"].signal["noise"]
        dc_noiseB = exp2.pmap.generator.devices["DCNoise"].signal["noise"]
        awg_noiseB = exp2.pmap.generator.devices["AWGNoise"].signal["noise-inphase"]

        assert np.std(pink_noiseA) >= 0.05 * params[0]
        assert np.std(pink_noiseA) < 10 * params[0] + 1e-15
        if params[0] > 1e-15:
            assert np.median(np.abs(pink_noiseA - pink_noiseB) > 1e-10)

        if params[1] > 1e-15:
            assert np.abs(np.mean(dc_noiseA - dc_noiseB)) > 1e-6
            assert np.abs(np.mean(dc_noiseA - dc_noiseB)) < 10 * params[1]
        else:
            assert np.max(dc_noiseA - dc_noiseB) < 1e-15
        assert np.std(dc_noiseA) < 1e-15

        assert np.std(awg_noiseA) >= 0.05 * params[2]
        assert np.std(awg_noiseA) < 10 * params[2] + 1e-15
        if params[2] > 1e-15:
            assert np.mean(np.abs(awg_noiseA - awg_noiseB) > 1e-10)

        if np.max(params) > 0:
            assert fidelityA != fidelityB
            assert fidelity0 != fidelityB
        else:
            assert fidelityA == fidelityB
            assert fidelity0 == fidelityB<|MERGE_RESOLUTION|>--- conflicted
+++ resolved
@@ -135,11 +135,7 @@
         ),
         "PinkNoise": devices.Pink_Noise(
             name="pink_noise",
-<<<<<<< HEAD
-            noise_amp=Qty(value=0, min_val=0.00, max_val=1, unit="V"),
-=======
             noise_strength=Qty(value=0, min_val=0.00, max_val=1, unit="V"),
->>>>>>> a4ab9750
             bfl_num=Qty(value=15),
             resolution=sim_res,
         ),
@@ -220,11 +216,7 @@
         ("RX90p", "d1", "gauss", "freq_offset"),
     ],
     [
-<<<<<<< HEAD
-        ("X90p", "d1", "gauss", "xy_angle"),
-=======
         ("RX90p", "d1", "gauss", "xy_angle"),
->>>>>>> a4ab9750
     ],
 ]
 
@@ -273,11 +265,7 @@
     )
 
     noise_map = [
-<<<<<<< HEAD
-        [("pink_noise", "noise_amp")],
-=======
         [("pink_noise", "noise_strength")],
->>>>>>> a4ab9750
         [("dc_noise", "noise_amp")],
         [("awg_noise", "noise_amp")],
     ]
