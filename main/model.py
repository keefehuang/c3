import qutip as qt
import tensorflow as tf



# TODO: Think about the distinction between System and Model classes


class Model:
    """
    What the theorist thinks about from the system.
    Class to store information about our system/problem/device. Different
    models can represent the same system.

    Parameters
    ---------
    physical_parameters : dict
        Represents the beta in GOAT language. Contains physical parameters as
        well as Hilbert space dimensions, bounds
    hilbert_space : dict
        Hilbert space dimensions of computational and full spaces

    Attributes
    ----------
    H: :class:'qutip.qobj' System hamiltonian or a list of Drift and Control
        terms
    H_tf : empty, constructed when needed

    component_parameters :

    control_fields: list
        [args, func1_t, func2_t, ,...]

    coupling :

    hilbert_space :

    Methods
    -------
    construct_Hamiltonian(component_parameters, hilbert_space)
        Construct a model for this system, to be used in numerics.
    get_Hamiltonian()
        Returns the Hamiltonian in a QuTip compatible way
    get_time_slices()
    """
    def __init__(self, component_parameters, coupling, hilbert_space,tf_flag="False"):
        hbar = 1

        self.component_parameters = component_parameters
        self.coupling = coupling
        self.hilbert_space = hilbert_space
        self.Hcs = []

        omega_q = component_parameters['qubit_1']['freq']
        omega_r = component_parameters['cavity']['freq']
        g = coupling['q1_cav']['strength']

        dim_q = hilbert_space['qubit_1']
        dim_r = hilbert_space['cavity']

        a = qt.tensor(qt.qeye(dim_q), qt.destroy(dim_r))
        sigmaz = qt.tensor(qt.sigmaz(), qt.qeye(dim_r))
        sigmax = qt.tensor(qt.sigmax(), qt.qeye(dim_r))

        self.H0 = hbar * omega_q / 2 * sigmaz + hbar * omega_r * a.dag() * a \
            + hbar * g * (a.dag() + a) * sigmax
        H1 = hbar * sigmax
        self.Hcs.append(H1)

        if tf_flag == "True":
            print("initialize tensorflow parts of model")
            self.init_tf_model()


    def init_tf_model(self):
        tf_hbar = tf.constant(1, tf.complex64, name='planck')

        self.tf_Hcs = []

        # should name of placeholder become concat of keys, e.g. 
        # name="qubit_1/freq"? This might be helpfull to retrieve parameter
        # information 
        tf_omega_q = tf.placeholder(tf.complex64, shape=(), name="Resonator_frequency")
        tf_omega_r = tf.placeholder(tf.complex64, shape=(), name="Qubit_frequency")
        tf_g = tf.placeholder(tf.complex64, shape=(), name="Coupling")

        dim_q = self.hilbert_space['qubit_1']
        dim_r = self.hilbert_space['cavity']

        a = qt.tensor(qt.qeye(dim_q), qt.destroy(dim_r))
        a_dag = a.dag()

        tf_a = tf.constant(a.full(), tf.complex64, name="a")
        tf_a_dag = tf.constant(a_dag.full(), tf.complex64, name="a_dag")
        tf_sigmaz = tf.constant(qt.tensor(qt.sigmaz(), qt.qeye(dim_r)).full(), tf.complex64, name="sigma_z")
        tf_sigmax = tf.constant(qt.tensor(qt.sigmax(), qt.qeye(dim_r)).full(), tf.complex64, name="sigma_x")

        with tf.name_scope('drift_hamiltonian'):
            self.tf_H0 = tf_hbar * tf_omega_q / 2 * tf_sigmaz \
                        + tf_hbar * tf_omega_r * tf_a_dag * tf_a \
                        + tf_hbar * tf_g * (tf_a_dag + tf_a) * tf_sigmax

        with tf.name_scope('control_hamiltonian'):
            tf_H1 = tf_hbar * tf_sigmax

        self.tf_Hcs.append(tf_H1)

    # Is the session needed by model (aka does the session need to be passed 
    # down in the code?)
    # should the session setup be part of model init? if so is this function
    # obsolete ?
    def set_tf_session(self, tf_session):
        self.tf_session = tf_session

    def get_Hamiltonian(self, control_fields):
        H = [self.H0]
        for ii in range(len(control_fields)):
            H.append([self.Hcs[ii], control_fields[ii]])
        return H

<<<<<<< HEAD
   def get_tf_Hamiltonian(self, control_fields):
       tf_H = [self.tf_H0]
       for ii in range(len(self.control_fields)):
           tf_H.append([self.tf_Hcs[ii], self.control_fields[ii]])
       return tf_H
=======
    def get_tf_Hamiltonian(self):
        tf_H = [self.tf_H0]
        for ii in range(len(control_fields)):
            tf_H.append([self.tf_Hcs[ii], control_fields[ii]])
        return tf_H
>>>>>>> b139cd8a
<|MERGE_RESOLUTION|>--- conflicted
+++ resolved
@@ -118,16 +118,9 @@
             H.append([self.Hcs[ii], control_fields[ii]])
         return H
 
-<<<<<<< HEAD
    def get_tf_Hamiltonian(self, control_fields):
        tf_H = [self.tf_H0]
        for ii in range(len(self.control_fields)):
            tf_H.append([self.tf_Hcs[ii], self.control_fields[ii]])
        return tf_H
-=======
-    def get_tf_Hamiltonian(self):
-        tf_H = [self.tf_H0]
-        for ii in range(len(control_fields)):
-            tf_H.append([self.tf_Hcs[ii], control_fields[ii]])
-        return tf_H
->>>>>>> b139cd8a
+
