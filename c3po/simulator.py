--- conflicted
+++ resolved
@@ -141,16 +141,12 @@
         axs.grid()
         axs.set_xlabel('Time [ns]')
         axs.set_ylabel('Population')
-<<<<<<< HEAD
         data_path = "/localdisk/c3logs/recent/"
         if not os.path.isdir(data_path):
             os.makedirs(data_path)
         fig.savefig(data_path+'dynamics.png', dpi=300)
         #plt.show(block=False)
         plt.close(fig)
-=======
-        return fig, axs
->>>>>>> e83b38c7
 
     def populations(self, state):
         if self.lindbladian:
