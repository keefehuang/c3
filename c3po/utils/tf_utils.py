--- conflicted
+++ resolved
@@ -103,12 +103,8 @@
     r = tf.eye(int(A.shape[0]), dtype=A.dtype)
     A_powers = A
     r += A
-<<<<<<< HEAD
 
     for ii in range(2,14):
-=======
-    for ii in range(2,35):
->>>>>>> 29d82eef
         A_powers = tf.matmul(A_powers, A)
         r += A_powers/np.math.factorial(ii)
     return r
@@ -188,9 +184,6 @@
     """
     numerator = tf.log(x)
     denominator = tf.log(tf.constant(10, dtype=numerator.dtype))
-<<<<<<< HEAD
-    return numerator / denominator
-=======
     return numerator / denominator
 
 
@@ -262,5 +255,4 @@
         y = (y_lo[xi-1] + (y_lo[xi] - y_lo[xi-1]) * tf.sin(np.pi/dx*x))
         y_hi = tf.concat(y_hi, y)
         x_left = x_right
-    return y_hi
->>>>>>> 29d82eef
+    return y_hi