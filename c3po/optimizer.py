"""Optimizer object, where the optimal control is done."""

import pickle
import random
import os
import time
import json
import numpy as np
import tensorflow as tf

from scipy.optimize import minimize as minimize
import cma.evolution_strategy as cmaes


class Optimizer:
    """Optimizer object, where the optimal control is done."""

<<<<<<< HEAD
    def __init__(self):
=======
    def __init__(self, data_path):
>>>>>>> aa54a9d1
        self.results = {}
        self.gradients = {}
        self.simulate_noise = False
        self.random_samples = False
<<<<<<< HEAD
=======
        self.batch_size = 1
        self.data_path = data_path
>>>>>>> aa54a9d1

    def to_scale_one(self, values, bounds):
        """
        Return a vector of scale 1 that plays well with optimizers.

        If the input is higher dimension, it also linearizes.

        Parameters
        ----------
        values : array/str
            Array of parameter in physical units. Can also be the name of an
            array already stored in this Gate instance.

        Returns
        -------
        array
            Numpy array of pulse parameters, rescaled to values within [-1, 1]

        """
        x0 = []
        values = values.flatten()
        for i in range(len(values)):
            scale = np.abs(bounds[i].T[0] - bounds[i].T[1])
            offset = bounds[i].T[0]
            tmp = (values[i] - offset) / scale
            tmp = 2 * tmp - 1
            x0.append(tmp)

        return x0

    def to_bound_phys_scale(self, x0, bounds):
        """
        Transform an optimizer vector back to physical scale & original shape.

        Parameters
        ----------
        one : array
            Array of pulse parameters in scale 1

        bounds: array
            Array of control parameter bounds

        Returns
        -------
        array
            control parameters, compatible with bounds in physical units.

        """
        values = []
        for i in range(len(x0)):
            scale = np.abs(bounds[i].T[0] - bounds[i].T[1])
            offset = min(bounds[i].T)
            tmp = np.arccos(np.cos((x0[i] + 1) * np.pi / 2)) / np.pi
            tmp = scale * tmp + offset
            values.append(tmp)
        return np.array(values).reshape(self.param_shape)

    def goal_run(self, x):
        with tf.GradientTape() as t:
            current_params = tf.constant(
                self.to_bound_phys_scale(x, self.bounds)
            )
            t.watch(current_params)
            U_dict = self.sim.get_gates(current_params, self.opt_map)
            goal = self.fid_func(U_dict)

        grad = t.gradient(goal, current_params)
        scale = np.diff(self.bounds)
        gradients = grad.numpy().flatten() * scale.T
        self.gradients[str(x)] = gradients
        self.optim_status['params'] = list(zip(
            self.opt_map, current_params.numpy()
        ))
        self.optim_status['goal'] = float(goal.numpy())
        self.optim_status['gradient'] = gradients.tolist()
        return float(goal.numpy())

    def goal_run_n(self, x):
        learn_from = self.learn_from
        with tf.GradientTape() as t:
            current_params = tf.constant(
                self.to_bound_phys_scale(x, self.bounds)
            )
            t.watch(current_params)
            goal = 0

            if self.random_samples:
                measurements = random.sample(learn_from, self.batch_size)
            else:
                n = int(len(learn_from) / self.batch_size)
                measurements = learn_from[::n]
            batch_size = len(measurements)
            for m in measurements:
                gateset_params = m[0]
                seq = m[1]
                fid = m[2]
                this_goal = self.eval_func(
                    current_params,
                    self.exp_opt_map,
                    gateset_params,
                    self.gateset_opt_map,
                    seq,
                    fid
                )
                self.logfile.write(
                    f"  Simulation:  {float(this_goal.numpy())+fid:8.5f}"
                )
                self.logfile.write(
                    f"  Experiment: {fid:8.5f}"
                )
                self.logfile.write(
                    f"  Diff: {float(this_goal.numpy()):8.5f}\n"
                )
                self.logfile.flush()
                goal += this_goal ** 2

            goal = tf.sqrt(goal / batch_size)
            self.logfile.write(
                f"\nFinished batch with RMS: {float(goal.numpy())}\n"
            )

        grad = t.gradient(goal, current_params)
        scale = np.diff(self.bounds)
        gradients = grad.numpy().flatten() * scale.T
        self.gradients[str(x)] = gradients
        self.optim_status['params'] = list(zip(
            self.exp_opt_map, current_params.numpy()
        ))
        self.optim_status['goal'] = float(goal.numpy())
        self.optim_status['gradient'] = gradients.tolist()
        return goal.numpy()

    def goal_gradient_run(self, x):
        return self.gradients[str(x)]

    def cmaes(self, values, bounds, settings={}):
        # TODO: rewrite from dict to list input
        if settings:
            if 'CMA_stds' in settings.keys():
                scale_bounds = []
                for i in range(len(bounds)):
                    scale = np.abs(bounds[i][0] - bounds[i][1])
                    scale_bounds.append(settings['CMA_stds'][i] / scale)
                settings['CMA_stds'] = scale_bounds

        x0 = self.to_scale_one(values, bounds)
        es = cmaes.CMAEvolutionStrategy(x0, 1, settings)
        while not es.stop():
            samples = es.ask()
            solutions = []
            for sample in samples:
                goal = float(self.goal_run(sample))
                if self.simulate_noise:
                    goal = (1 + 0.03 * np.random.randn()) * goal
                solutions.append(goal)
                # self.plot_progress()
            es.tell(
                samples,
                solutions
            )
            es.logger.add()
            es.disp()

        res = es.result + (es.stop(), es, es.logger)
        x_opt = res[0]
        values_opt = self.to_bound_phys_scale(x_opt, bounds)
        # cmaes res is tuple, tread carefully. res[0] = values_opt
        self.results[self.optim_name] = res
        return values_opt

    def lbfgs(self, values, bounds, goal, grad):
        x0 = self.to_scale_one(values, bounds)
        self.optim_status['params'] = list(zip(
            self.opt_map, values
        ))
        self.log_parameters(x0)
        res = minimize(
            goal,
            x0,
            jac=grad,
            method='L-BFGS-B',
            callback=self.log_parameters,
            options={'disp': True}
        )

        values_opt = self.to_bound_phys_scale(res.x, bounds)
        res.x = values_opt
        self.results[self.optim_name] = res
        return values_opt

    def optimize_controls(
        self,
        sim,
        opt_map,
        opt,
        optim_name,
        fid_func
    ):
        """
        Apply a search algorightm to your gateset given a fidelity function.

        Parameters
        ----------
        simulator : class Simulator
            simulator class carrying all relevant information:
            - experiment object with model and generator
            - gateset object with pulse information for each gate

        opt_map : list
            Specifies which parameters will be optimized

        opt : str
            Specification of the optimizer to be used, i.e. cmaes, powell, ...

        calib_name : str

        fid_func : function
            Takes the dictionary of gates and outputs a fidelity value of which
            we want to find the minimum

        settings : dict
            Special settings for the desired optimizer

        """

        values, bounds = sim.gateset.get_parameters(opt_map)
        self.param_shape = values.shape
        self.bounds = bounds
        self.sim = sim
        self.opt_map = opt_map
        self.optim_name = optim_name
        self.fid_func = fid_func
        self.optim_status = {}
        self.iteration = 1

        # TODO fix this horrible mess and make the shape of bounds general for
        # PWC and carrier based controls
        if len(self.param_shape) > 1:
            bounds = bounds.reshape(bounds.T.shape)
<<<<<<< HEAD

        self.log_setup()
=======
        self.bounds = bounds
        self.eval_func = eval_func
        self.logfile_name = self.data_path + self.optim_name + '.log'
        print(f"Saving as at:\n {self.logfile_name}")
>>>>>>> aa54a9d1
        start_time = time.time()
        with open(self.logfile_name, 'w') as self.logfile:
            self.logfile.write(
                f"Starting optimization at {time.asctime(time.localtime())}\n\n"
            )
            self.logfile.flush()
            if opt == 'cmaes':
                values_opt = self.cmaes(
                    values,
                    self.bounds
                )

            elif opt == 'lbfgs':
                values_opt = self.lbfgs(
                    values,
                    self.bounds,
                    self.goal_run,
                    self.goal_gradient_run
                )
            end_time = time.time()
            self.logfile.write(
                f"Finished at {time.asctime(time.localtime())}\n"
            )
            self.logfile.write(
                f"Total runtime:{end_time-start_time}"
            )
            self.logfile.flush()

        sim.gateset.set_parameters(values_opt, opt_map)
        # TODO decide if gateset object should have history and implement
        # TODO save while setting if you pass a save name
        # pseudocode: controls.save_params_to_history(calib_name)

    def learn_model(
        self,
        exp,
        eval_func,
        optim_name='learn_model',
        settings={}
    ):
        # TODO allow for specific data from optimizer to be used for learning
        values, bounds = exp.get_parameters(self.exp_opt_map)
        bounds = np.array(bounds)
        self.bounds = bounds
        values = np.array(values)
        self.param_shape = values.shape
        self.eval_func = eval_func

        self.optim_name = optim_name
        self.logfile_name = self.data_path + self.optim_name + '.log'
        print(f"Saving as at:\n {self.logfile_name}")
        self.optim_status = {}
        self.iteration = 0

        self.log_setup()
        with open(self.logfile_name, 'w') as self.logfile:
            start_time = time.time()
            self.logfile.write(
                f"Starting optimization at {time.asctime(time.localtime())}\n\n"
            )
            params_opt = self.lbfgs(
                values,
                bounds,
                self.goal_run_n,
                self.goal_gradient_run,
                settings=settings
            )
            end_time = time.time()
            self.logfile.write(
                f"Finished at {time.asctime(time.localtime())}\n"
            )
            self.logfile.write(
                f"Total runtime: {end_time-start_time}"
            )
            self.logfile.flush()
        exp.set_parameters(params_opt, self.exp_opt_map)

    def log_parameters(self, x):
        self.logfile.write(json.dumps(self.optim_status))
        self.logfile.write("\n")
        self.logfile.write(f"\nStarting iteration {self.iteration}\n")
        self.iteration += 1
        self.logfile.flush()<|MERGE_RESOLUTION|>--- conflicted
+++ resolved
@@ -15,20 +15,13 @@
 class Optimizer:
     """Optimizer object, where the optimal control is done."""
 
-<<<<<<< HEAD
-    def __init__(self):
-=======
     def __init__(self, data_path):
->>>>>>> aa54a9d1
         self.results = {}
         self.gradients = {}
         self.simulate_noise = False
         self.random_samples = False
-<<<<<<< HEAD
-=======
         self.batch_size = 1
         self.data_path = data_path
->>>>>>> aa54a9d1
 
     def to_scale_one(self, values, bounds):
         """
@@ -268,15 +261,9 @@
         # PWC and carrier based controls
         if len(self.param_shape) > 1:
             bounds = bounds.reshape(bounds.T.shape)
-<<<<<<< HEAD
-
-        self.log_setup()
-=======
-        self.bounds = bounds
-        self.eval_func = eval_func
+
         self.logfile_name = self.data_path + self.optim_name + '.log'
         print(f"Saving as at:\n {self.logfile_name}")
->>>>>>> aa54a9d1
         start_time = time.time()
         with open(self.logfile_name, 'w') as self.logfile:
             self.logfile.write(
