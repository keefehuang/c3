"""Optimizer object, where the optimal control is done."""

import random
import time
import json
import c3po
import numpy as np
import tensorflow as tf
import matplotlib.pyplot as plt
import tensorflow_probability as tfp
from platform import python_version

from c3po.tf_utils import tf_abs
from scipy.optimize import minimize as minimize
import cma.evolution_strategy as cmaes
# from nevergrad.optimization import registry as algo_registry

# TODO make callback fucntions take U_dict

class Optimizer:
    """Optimizer object, where the optimal control is done."""

    def __init__(self, cfg=None):
        # Set defaults
        self.gradients = {}
        self.noise_level = 0
        self.sampling = False
        self.batch_size = 1
        self.skip_bad_points = False  # The Millikan option, don't judge
        self.divide_by_std = False  # Goal func in terms of experiment std

        # NICO: ###############################################################
        # The default fields of this class to be stored in a config. Note: Data
        # heavy fields are excluded, as they will be transfered via logfile.
        # Maybe this should include the optimizer state in the future, to allow
        # for easier pause and repeat? A dedicated optim_state JSON might be
        # better for that.
        #######################################################################
        self.cfg_keys = [
            'noise_level', 'sampling', 'batch_size', 'skip_bad_points',
            'data_path', 'gateset_opt_map', 'opt_map',
            'opt_name', 'logfile_name'
        ]
        if cfg is not None:
            self.load_config(cfg)

    def write_config(self, filename):
        # TODO This will need to be moved to the top level script. Problem
        # Class or similar.
        cfg = {}
        cfg['title'] = "Majestic C3 config file"
        cfg['date'] = time.asctime(time.localtime())
        cfg['python_version'] = python_version()
        cfg['c3_version'] = c3po.__version__

        # Optimizer specifc code follows
        cfg['optimizer'] = {}
        cfg['optimizer']['gateset'] = self.gateset.write_config()
        cfg['optimizer']['sim'] = self.sim.write_config()
        cfg['optimizer']['exp'] = self.exp.write_config()
        for key in self.cfg_keys:
            cfg['optimizer'][key] = self.__dict__[key]

        with open(filename, "w") as cfg_file:
            json.dump(cfg, cfg_file)

    def load_config(self, filename):
        with open(filename, "r") as cfg_file:
            cfg = json.loads(cfg_file.read(1))
        for key in cfg:
            if key == 'gateset':
                self.gateset.load_config(cfg[key])
            elif key == 'sim':
                self.sim.load_config(cfg[key])
            elif key == 'exp':
                self.exp.load_config(cfg[key])
            else:
                self.__dict__[key] = cfg[key]

    def goal_run(self, current_params):
        self.gateset.set_parameters(current_params, self.opt_map, scaled=True)
        U_dict = self.sim.get_gates()
        goal = self.eval_func(U_dict)
        self.optim_status['params'] = [
            par.numpy().tolist() for par in self.exp.get_parameters(self.opt_map)
        ]
        self.optim_status['goal'] = float(goal.numpy())
        self.log_parameters()
        return goal

    def goal_run_with_grad(self, current_params):
        with tf.GradientTape() as t:
            t.watch(current_params)
            self.gateset.set_parameters(
                current_params, self.opt_map, scaled=True
            )
            U_dict = self.sim.get_gates()
            goal = self.eval_func(U_dict)

        grad = t.gradient(goal, current_params)
        gradients = grad.numpy().flatten()
        self.gradients[str(current_params.numpy())] = gradients
        self.optim_status['params'] = [
            par.numpy().tolist() for par in self.exp.get_parameters(self.opt_map)
        ]
        self.optim_status['goal'] = float(goal.numpy())
        self.optim_status['gradient'] = gradients.tolist()
        self.log_parameters()
        return goal

    def goal_run_n(self, current_params):
        learn_from = self.learn_from['seqs_grouped_by_param_set']
        self.exp.set_parameters(current_params, self.opt_map, scaled=True)

        if self.sampling == 'random':
            measurements = random.sample(learn_from, self.batch_size)
        elif self.sampling == 'even':
            n = int(len(learn_from) / self.batch_size)
            measurements = learn_from[::n]
        elif self.sampling == 'from_start':
            measurements = learn_from[:self.batch_size]
        elif self.sampling == 'from_end':
            measurements = learn_from[-self.batch_size:]
        elif self.sampling == 'ALL':
            measurements = learn_from
        else:
            raise(
                """Unspecified sampling method.\n
                Select from 'from_end'  'even', 'random' , 'from_start', 'ALL'.
                Thank you."""
            )
        batch_size = len(measurements)
        ipar = 1
        used_seqs = 0
        for m in measurements:
            gateset_params = m['params']
            self.gateset.set_parameters(
                gateset_params, self.gateset_opt_map, scaled=False
            )
            self.logfile.write(
                "\n  Parameterset {} of {}:  {}".format(
                    ipar,
                    batch_size,
                    self.gateset.get_parameters(
                        self.gateset_opt_map, to_str=True
                    )
                )
            )
            ipar += 1
            U_dict = self.sim.get_gates()
            iseq = 1
            fids = []
            sims = []
            stds = []
            for this_seq in m['seqs']:
                seq = this_seq['gate_seq']
                fid = this_seq['result']
                std = this_seq['result_std']

                if (self.skip_bad_points and fid > 0.25):
                    self.logfile.write(
                        f"\n  Skipped point with infidelity>0.25.\n"
                    )
                    iseq += 1
                    continue
                this_goal = self.eval_func(U_dict, seq)
                self.logfile.write(
                    f"\n  Sequence {iseq} of {len(m['seqs'])}:\n  {seq}\n"
                )
                iseq += 1
                self.logfile.write(
                    f"  Simulation:  {float(this_goal.numpy()):8.5f}"
                )
                self.logfile.write(
                    f"  Experiment: {fid:8.5f}"
                )
                self.logfile.write(
                    f"  Diff: {fid-float(this_goal.numpy()):8.5f}\n"
                )
                self.logfile.flush()
                used_seqs += 1

                fids.append(fid)
                sims.append(this_goal)
                stds.append(std)

            self.logfile.write(
                f"  Mean simulation fidelity: {float(np.mean(sims)):8.5f}"
            )
            self.logfile.write(
                f" std: {float(np.std(sims)):8.5f}\n"
            )
            self.logfile.write(
                f"  Mean experiment fidelity: {float(np.mean(fids)):8.5f}"
            )
            self.logfile.write(
                f" std: {float(np.std(fids)):8.5f}\n"
            )
            self.logfile.flush()

<<<<<<< HEAD
        """
        # TODO Give warning when outside bounds
        x0 = []
        values = values.flatten()
        for i in range(len(values)):
            scale = np.abs(bounds[i].T[0] - bounds[i].T[1])
            offset = min(bounds[i].T)
            tmp = (values[i] - offset) / scale
            tmp = 2 * tmp - 1
            x0.append(tmp)
        return x0

    def to_bound_phys_scale(self, x0, bounds):
        """
        Transform an optimizer vector back to physical scale & original shape.
=======
        self.sim.plot_dynamics(self.sim.ket_0, seq)
>>>>>>> 33b59e0d

        fids = tf.constant(fids, dtype=tf.float64)
        sims = tf.concat(sims, axis=0)
        stds = tf.constant(stds, dtype=tf.float64)
        goal = self.fom(fids, sims, stds)
        self.logfile.write(
            "Finished batch with {}: {}\n".format(
                self.fom.__name__,
                float(goal.numpy())
            )
        )
        for cb_fom in self.callback_foms:
            self.logfile.write(
                "Finished batch with {}: {}\n".format(
                    cb_fom.__name__,
                    float(cb_fom(fids, sims, stds).numpy())
                )
            )
        self.logfile.flush()

        self.optim_status['params'] = [
            par.numpy().tolist() for par in self.exp.get_parameters(self.opt_map)
        ]
        self.optim_status['goal'] = float(goal.numpy())
        self.log_parameters()
        return goal

    def goal_run_n_keras(self):
        learn_from = self.learn_from
        current_params = self.keras_vars
        self.exp.set_parameters(current_params, self.opt_map)

        if self.sampling == 'random':
            measurements = random.sample(learn_from, self.batch_size)
        elif self.sampling == 'even':
            n = int(len(learn_from) / self.batch_size)
            measurements = learn_from[::n]
        elif self.sampling == 'from_start':
            measurements = learn_from[:self.batch_size]
        elif self.sampling == 'from_end':
            measurements = learn_from[-self.batch_size:]
        elif self.sampling == 'ALL':
            measurements = learn_from
        else:
            raise(
                """Unspecified sampling method.\n
                Select from 'from_end'  'even', 'random' , 'from_start', 'ALL'.
                Thank you."""
            )
        batch_size = len(measurements)
        ipar = 1
        used_seqs = 0
        for m in measurements:
            gateset_params = m['params']
            self.gateset.set_parameters(
                gateset_params, self.gateset_opt_map, scaled=False
            )
            self.logfile.write(
                "\n  Parameterset {} of {}:  {}".format(
                    ipar,
                    batch_size,
                    self.gateset.get_parameters(
                        self.gateset_opt_map, to_str=True
                    )
                )
            )
            ipar += 1
            U_dict = self.sim.get_gates()
            iseq = 1
            fids = []
            sims = []
            stds = []
            for seq in m['seqs']:
                seq = seq['gate_seq']
                fid = seq['result']
                std = seq['result_std']

                if (self.skip_bad_points and fid > 0.25):
                    self.logfile.write(
                        f"\n  Skipped point with infidelity>0.25.\n"
                    )
                    iseq += 1
                    continue
                this_goal = self.eval_func(U_dict, seq)
                self.logfile.write(
                    f"\n  Sequence {iseq} of {len(m[1])}:\n  {seq}\n"
                )
                iseq += 1
                self.logfile.write(
                    f"  Simulation:  {float(this_goal.numpy()):8.5f}"
                )
                self.logfile.write(
                    f"  Experiment: {fid:8.5f}"
                )
                self.logfile.write(
                    f"  Diff: {fid-float(this_goal.numpy()):8.5f}\n"
                )
                self.logfile.flush()
                used_seqs += 1

<<<<<<< HEAD
        """
        values = []
        for i in range(len(x0)):
            scale = np.abs(bounds[i].T[0] - bounds[i].T[1])
            offset = min(bounds[i].T)
            tmp = np.arccos(np.cos((x0[i] + 1) * np.pi / 2)) / np.pi
            tmp = scale * tmp + offset
            values.append(tmp)
        return np.array(values).reshape(self.param_shape)

    def goal_run(self, x):
        current_params = tf.constant(
            self.to_bound_phys_scale(x, self.bounds)
        )
        U_dict = self.sim.get_gates(current_params, self.opt_map)
        self.U_dict = U_dict
        goal = self.fid_func(U_dict)
        opt_map = [params[0] for params in self.opt_map]
        self.optim_status['params'] = list(zip(
            opt_map, current_params.numpy().tolist()
        ))
        self.optim_status['goal'] = float(goal.numpy())
        return goal

    def goal_run_with_grad(self, x):
        with tf.GradientTape() as t:
            current_params = tf.constant(
                self.to_bound_phys_scale(x, self.bounds)
=======
                fids.append(fid)
                sims.append(float(this_goal.numpy()))
                stds.append(std)

            self.logfile.write(
                f"  Mean simulation fidelity: {float(np.mean(sims)):8.5f}"
>>>>>>> 33b59e0d
            )
            self.logfile.write(
                f" std: {float(np.std(sims)):8.5f}\n"
            )
            self.logfile.write(
                f"  Mean experiment fidelity: {float(np.mean(fids)):8.5f}"
            )
            self.logfile.write(
                f" std: {float(np.std(fids)):8.5f}\n"
            )
            self.logfile.flush()

<<<<<<< HEAD
        self.U_dict = U_dict
        grad = t.gradient(goal, current_params)
        scale = np.diff(self.bounds)
        gradients = grad.numpy().flatten() * scale.T
        self.gradients[str(x)] = gradients
        # TODO fix error when JSONing fucntion types
        # this hack only gets the first on each cluster of params
        opt_map = [params[0] for params in self.opt_map]
        self.optim_status['params'] = list(zip(
            opt_map, current_params.numpy().tolist()
        ))
=======
        goal = self.fom(fids, sims, stds)
        self.logfile.write(
            "Finished batch with {}: {}\n".format(
                self.fom.__name__,
                float(goal.numpy())
            )
        )
        self.logfile.flush()

        self.optim_status['params'] = [
            par.numpy().tolist() for par in self.exp.get_parameters(self.opt_map)
        ]
>>>>>>> 33b59e0d
        self.optim_status['goal'] = float(goal.numpy())
        self.log_parameters()
        return goal

    def goal_run_n_with_grad(self, current_params):
        learn_from = self.learn_from['seqs_grouped_by_param_set']
        with tf.GradientTape() as t:
            t.watch(current_params)
            self.exp.set_parameters(current_params, self.opt_map, scaled=True)

            if self.sampling == 'random':
                measurements = random.sample(learn_from, self.batch_size)
            elif self.sampling == 'even':
                n = int(len(learn_from) / self.batch_size)
                measurements = learn_from[::n]
            elif self.sampling == 'from_start':
                measurements = learn_from[:self.batch_size]
            elif self.sampling == 'from_end':
                measurements = learn_from[-self.batch_size:]
            elif self.sampling == 'ALL':
                measurements = learn_from
            else:
                raise(
                    """Unspecified sampling method.\n
                    Select from 'from_end'  'even', 'random' , 'from_start'.
                    Thank you."""
                )
            batch_size = len(measurements)
            ipar = 1
            used_seqs = 0
            for m in measurements:
                gateset_params = m['params']
                self.gateset.set_parameters(
                    gateset_params, self.gateset_opt_map, scaled=False
                )
                self.logfile.write(
                    "\n  Parameterset {} of {}:  {}".format(
                        ipar,
                        batch_size,
                        self.gateset.get_parameters(
                            self.gateset_opt_map, to_str=True
                        )
                    )
                )
                ipar += 1
                U_dict = self.sim.get_gates()
                iseq = 1
                fids = []
                sims = []
                stds = []
                for this_seq in m['seqs']:
                    seq = this_seq['gate_seq']
                    fid = this_seq['result']
                    std = this_seq['result_std']

                    if (self.skip_bad_points and fid > 0.25):
                        self.logfile.write(
                            f"\n  Skipped point with infidelity>0.25.\n"
                        )
                        iseq += 1
                        continue
                    this_goal = self.eval_func(U_dict, seq)
                    self.logfile.write(
                        f"\n  Sequence {iseq} of {len(m['seqs'])}:\n  {seq}\n"
                    )
                    iseq += 1
                    self.logfile.write(
                        f"  Simulation:  {float(this_goal.numpy()):8.5f}"
                    )
                    self.logfile.write(
                        f"  Experiment: {fid:8.5f} std: {std:8.5f}"
                    )
                    self.logfile.write(
                        f"  Diff: {fid-float(this_goal.numpy()):8.5f}\n"
                    )
                    self.logfile.flush()
                    used_seqs += 1

                    fids.append(fid)
                    sims.append(this_goal)
                    stds.append(std)

                self.sim.plot_dynamics(self.sim.ket_0, seq)

                # plt.figure()
                # signal = self.exp.generator.signal['d1']
                # plt.plot(signal['ts'], signal['values'])
                # plt.show(block=False)
                #
                # plt.figure()
                # conv_signal = self.exp.generator.devices['resp'].signal
                # plt.plot(signal['ts'], conv_signal['inphase'])
                # plt.plot(signal['ts'], conv_signal['quadrature'])
                # plt.show(block=False)

                self.logfile.write(
                    f"  Mean simulation fidelity: {float(np.mean(sims)):8.5f}"
                )
                self.logfile.write(
                    f" std: {float(np.std(sims)):8.5f}\n"
                )
                self.logfile.write(
                    f"  Mean experiment fidelity: {float(np.mean(fids)):8.5f}"
                )
                self.logfile.write(
                    f" std: {float(np.std(fids)):8.5f}\n"
                )
                self.logfile.flush()

            fids = tf.constant(fids, dtype=tf.float64)
            sims = tf.concat(sims, axis=0)
            stds = tf.constant(stds, dtype=tf.float64)
            goal = self.fom(fids, sims, stds)
            self.logfile.write(
                "Finished batch with {}: {}\n".format(
                    self.fom.__name__,
                    float(goal.numpy())
                )
            )
            for cb_fom in self.callback_foms:
                self.logfile.write(
                    "Finished batch with {}: {}\n".format(
                        cb_fom.__name__,
                        float(cb_fom(fids, sims, stds).numpy())
                    )
                )
            self.logfile.flush()

        grad = t.gradient(goal, current_params)
<<<<<<< HEAD
        scale = np.diff(self.bounds)
        gradients = grad.numpy().flatten() * scale.T
        self.gradients[str(x)] = gradients
        # TODO fix error when JSONing fucntion types
        # this hack only gets the first on each cluster of params
        opt_map = [params[0] for params in self.opt_map]
        self.optim_status['params'] = list(zip(
            opt_map, current_params.numpy().tolist()
        ))
        self.optim_status['goal'] = float(goal.numpy())
        self.optim_status['gradient'] = gradients.tolist()
        return goal.numpy()

    def goal_gradient_run(self, x):
        return self.gradients[str(x)]

    def cmaes(self, values, bounds, settings={}):
        # TODO: rewrite from dict to list input
        if settings:
            if 'CMA_stds' in settings.keys():
                scale_bounds = []
                for i in range(len(bounds)):
                    scale = np.abs(bounds[i][0] - bounds[i][1])
                    scale_bounds.append(settings['CMA_stds'][i] / scale)
                settings['CMA_stds'] = scale_bounds

        x0 = self.to_scale_one(values, bounds)
        es = cmaes.CMAEvolutionStrategy(x0, 0.25, settings)
=======
        gradients = grad.numpy().flatten()
        self.gradients[str(current_params.numpy())] = gradients
        self.optim_status['params'] = [
            par.numpy().tolist()
            for par in self.exp.get_parameters(self.opt_map)
        ]
        self.optim_status['goal'] = float(goal.numpy())
        self.optim_status['gradient'] = gradients.tolist()
        self.log_parameters()
        return goal

    def lookup_gradient(self, x):
        key = str(x)
        return self.gradients.pop(key)

    def cmaes(self, x0, goal_fun, settings={}):
        es = cmaes.CMAEvolutionStrategy(x0, 0.2, settings)
>>>>>>> 33b59e0d
        while not es.stop():
            self.logfile.write(f"Batch {self.evaluation}\n")
            self.logfile.flush()
            samples = es.ask()
            solutions = []
            for sample in samples:
                goal = float(goal_fun(sample).numpy())
                goal = (1 + self.noise_level * np.random.randn()) * goal
                solutions.append(goal)
<<<<<<< HEAD
                self.logfile.write(
                    json.dumps({
                        'params': self.to_bound_phys_scale(
                            sample, bounds
                        ).tolist(),
                        'goal': goal})
                )
                self.logfile.write("\n")
                self.logfile.flush()
                for cal in self.callbacks:
                    print(cal.__name__ + ': ' + cal(self.U_dict).numpy())
            self.iteration += 1
=======

            self.evaluation += 1
>>>>>>> 33b59e0d
            es.tell(
                samples,
                solutions
            )
            es.logger.add()
            es.disp()

        res = es.result + (es.stop(), es, es.logger)
<<<<<<< HEAD
        x_opt = res[0]
        values_opt = self.to_bound_phys_scale(x_opt, bounds)
        # cmaes res is tuple, tread carefully.
        res_list = list(res)
        res_list[0] = values_opt
        res = tuple(res_list)
        self.results[self.opt_name] = res
        return values_opt

# TODO desing change? make simulator / optimizer communicate with ask and tell?
    def lbfgs(self, values, bounds, goal, grad, options):
        x0 = self.to_scale_one(values, bounds)
        # TODO fix error when JSONing fucntion types
        # this hack only gets the first on each cluster of params
        opt_map = [params[0] for params in self.opt_map]
        self.optim_status['params'] = list(zip(
            opt_map, values.tolist()
        ))
        self.log_parameters(x0)
=======
        return res[0]

    # def oneplusone(self, x0, goal_fun, settings={}):
    #     optimizer = algo_registry['OnePlusOne'](instrumentation=x0.shape[0])
    #     while True:
    #         self.logfile.write(f"Batch {self.evaluation}\n")
    #         self.logfile.flush()
    #         tmp = optimizer.ask()
    #         samples = tmp.args
    #         solutions = []
    #         for sample in samples:
    #             goal = float(goal_fun(sample).numpy())
    #             solutions.append(goal)
    #             self.log_parameters(sample)
    #         self.evaluation += 1
    #         optimizer.tell(
    #             tmp,
    #             solutions
    #         )
    #
    #     recommendation = optimizer.provide_recommendation()
    #     return recommendation.args[0]

# TODO desing change? make simulator / optimizer communicate with ask and tell?
    def lbfgs(self, x0, goal, options):
>>>>>>> 33b59e0d
        options['disp'] = True
        # Run the initial point explictly or it'll be ignored by callback
        res = minimize(
            lambda x: float(goal(x).numpy()),
            x0,
            jac=self.lookup_gradient,
            method='L-BFGS-B',
            options=options
        )
        return res.x

    def optimize_controls(
        self,
        sim,
        gateset,
        opt_map,
        opt_name,
<<<<<<< HEAD
        fid_func,
        callbacks=[],
        settings={},
        other_funcs={}
=======
        eval_func,
        settings={}
>>>>>>> 33b59e0d
    ):
        """
        Apply a search algorightm to your gateset given a fidelity function.

        Parameters
        ----------
        simulator : class Simulator
            simulator class carrying all relevant informatioFn:
            - experiment object with model and generator
            - gateset object with pulse information for each gate

        opt_map : list
            Specifies which parameters will be optimized

        algorithm : str
            Specification of the optimizer to be used, i.e. cmaes, powell, ...

        calib_name : str

        eval_func : function
            Takes the dictionary of gates and outputs a fidelity value of which
            we want to find the minimum

        settings : dict
            Special settings for the desired optimizer

        other_funcs : dict of functions
            All functions that will be calculated from U_dict and stored

        """
        # TODO Separate gateset from the simulation here.
        x0 = gateset.get_parameters(opt_map, scaled=True)
        self.init_values = x0
        self.sim = sim
        self.gateset = gateset
        self.opt_map = opt_map
        self.opt_name = opt_name
<<<<<<< HEAD
        self.fid_func = fid_func
        self.callbacks = callbacks
=======
        self.eval_func = eval_func
>>>>>>> 33b59e0d
        self.optim_status = {}
        self.evaluation = 1

        # TODO log physical values, not tf values

        self.logfile_name = self.data_path + self.opt_name + '.log'
        print(f"Saving as:\n{self.logfile_name}")
        start_time = time.time()
        with open(self.logfile_name, 'a') as self.logfile:
            start_time_str = str(f"{time.asctime(time.localtime())}\n\n")
            self.logfile.write("Starting optimization at")
            self.logfile.write(start_time_str)
            self.logfile.write(f"\n {self.opt_map}\n")
            self.logfile.flush()
            if self.algorithm == 'cmaes':
                self.cmaes(
                    x0,
                    self.goal_run,
                    settings
                )

<<<<<<< HEAD
            elif opt == 'lbfgs':
                values_opt = self.lbfgs(
                    values,
                    self.bounds,
                    self.goal_run_with_grad,
                    self.goal_gradient_run,
=======
            elif self.algorithm == 'lbfgs':
                x_best = self.lbfgs(
                    x0,
                    self.goal_run_with_grad,
>>>>>>> 33b59e0d
                    options=settings
                )

            self.gateset.set_parameters(
                x_best, self.opt_map, scaled=True
            )
            end_time = time.time()
            self.logfile.write("Started at ")
            self.logfile.write(start_time_str)
            self.logfile.write(
                f"Finished at {time.asctime(time.localtime())}\n"
            )
            self.logfile.write(
                f"Total runtime:{end_time-start_time}\n\n"
            )
            self.logfile.flush()

        # TODO decide if gateset object should have history and implement
        # TODO save while setting if you pass a save name
        # pseudocode: controls.save_params_to_history(calib_name)

    def learn_model(
        self,
        exp,
        sim,
        eval_func,
        fom,
        callback_foms=[],
        opt_name='learn_model',
        settings={}
    ):
        # TODO allow for specific data from optimizer to be used for learning
        x0 = exp.get_parameters(self.opt_map, scaled=True)
        self.exp = exp
        self.sim = sim
        self.eval_func = eval_func
        self.fom = fom
        self.callback_foms = callback_foms
        self.opt_name = opt_name
        self.logfile_name = self.data_path + self.opt_name + '.log'
        print(f"Saving as:\n{self.logfile_name}")
        self.optim_status = {}
        self.evaluation = 0

        with open(self.logfile_name, 'a') as self.logfile:
            start_time = time.time()
            start_time_str = str(f"{time.asctime(time.localtime())}\n\n")
            self.logfile.write("Starting optimization at ")
            self.logfile.write(start_time_str)
            self.logfile.write("Optimization parameters:\n\n")
            self.logfile.write(json.dumps(self.opt_map))
            self.logfile.write("\n")
            # TODO put optmizer specific code here
            if self.algorithm == 'cmaes':
                x_best = self.cmaes(
                    x0,
                    lambda x: self.goal_run_n(tf.constant(x)),
                    settings
                )

            elif self.algorithm == 'lbfgs':
                x_best = self.lbfgs(
                    x0,
                    lambda x: self.goal_run_n_with_grad(tf.constant(x)),
                    options=settings
                )

            elif self.algorithm == 'oneplusone':
                x_best = self.oneplusone(
                    tf.constant(x0),
                    self.goal_run_n,
                    options=settings
                )

            elif self.algorithm == 'keras-SDG':
                vars = tf.Variable(x0)
                self.keras_vars = vars
                optimizer = tf.keras.optimizers.SGD(learning_rate=0.1)
                optimizer.minimize(self.goal_run_n_keras, var_list=[vars])
                x_best = vars.numpy()

            elif self.algorithm == 'keras-Adam':
                vars = tf.Variable(x0)
                optimizer = tf.keras.optimizers.Adam(learning_rate=0.1)
                optimizer.minimize(self.goal_run_n(vars), var_list=[vars])
                x_best = vars.numpy()

            else:
                raise Exception(
                    "I don't know the selected optimization algorithm."
                )
            self.exp.set_parameters(
                x_best, self.opt_map, scaled=True
            )
            end_time = time.time()
            self.logfile.write(
                f"Finished at {time.asctime(time.localtime())}\n"
            )
            self.logfile.write(
                f"Total runtime: {end_time-start_time}\n\n"
            )
            self.logfile.flush()

    def model_1d_sweep(
        self,
        exp,
        sim,
        eval_func,
        opt_name='model_sweep',
        num=50,
    ):
        from progressbar import ProgressBar, Percentage, Bar, ETA
        import matplotlib.pyplot as plt

        self.exp = exp
        self.sim = sim
        self.eval_func = eval_func
        self.opt_name = opt_name
        self.logfile_name = self.data_path + self.opt_name + '.log'
        print(f"Saving as:\n{self.logfile_name}")
        self.optim_status = {}
        self.evaluation = 1

        with open(self.logfile_name, 'a') as self.logfile:
            X = np.linspace(-1, 1, num)
            rms = []
            widgets = [
                'Sweep: ',
                Percentage(),
                ' ',
                Bar(marker='=', left='[', right=']'),
                ' ',
                ETA()
            ]
            pbar = ProgressBar(widgets=widgets, maxval=X.shape[0])
            pbar.start()
            ii = 0
            for val in pbar(range(X.shape[0])):
                rms.append(self.goal_run_n([X[ii]]))
                pbar.update(ii)
                ii += 1
            pbar.finish()
            plt.figure()
            plt.plot(X, rms, 'x')
            plt.show()

    def log_parameters(self):
        self.logfile.write(json.dumps(self.optim_status))
        self.logfile.write("\n")
        self.logfile.write(f"\nStarting evaluation {self.evaluation}\n")
        self.evaluation += 1
        self.logfile.flush()


    def confirm_model(
        self,
        exp,
        sim,
        eval_func,
        confirm_params,
        fom,
        callback_foms=[],
    ):
        self.opt_name = "confirm"
        self.logfile_name = self.data_path + self.opt_name  + '.log'
        print(f"Saving as:\n{self.logfile_name}")
        self.optim_status = {}
        self.evaluation = 0
        with open(self.logfile_name, 'a') as self.logfile:
            self.fom = fom
            self.callback_foms = callback_foms
            self.exp = exp
            self.sim = sim
            self.eval_func = eval_func
            learn_from = self.learn_from['seqs_grouped_by_param_set']
            self.exp.set_parameters(confirm_params, self.opt_map, scaled=False)

            if self.sampling == 'random':
                raise ValueError('do not know which sequences to exclude')
            elif self.sampling == 'even':
                n = int(len(learn_from) / self.batch_size)
                measurements = []
                for indx in np.arange(len(learn_from)):
                    if indx % n != 0:
                        measurements.append(learn_from[indx])

            elif self.sampling == 'from_start':
                measurements = learn_from[self.batch_size:]
            elif self.sampling == 'from_end':
                measurements = learn_from[:-self.batch_size]
            elif self.sampling == 'ALL':
                raise ValueError('Already verified')
            else:
                raise(
                    """Unspecified sampling method.\n
                    Select from 'from_end'  'even', 'random' , 'from_start'.
                    Thank you."""
                )
            batch_size = len(measurements)
            ipar = 1
            goals = []
            used_seqs = 0
            for m in measurements:
                gateset_params = m['params']
                self.gateset.set_parameters(
                    gateset_params, self.gateset_opt_map, scaled=False
                )
                self.logfile.write(
                    "\n  Parameterset {} of {}:  {}".format(
                        ipar,
                        batch_size,
                        self.gateset.get_parameters(
                            self.gateset_opt_map, to_str=True
                        )
                    )
                )
                ipar += 1
                U_dict = self.sim.get_gates()
                iseq = 1
                fids = []
                sims = []
                stds = []
                for this_seq in m['seqs']:
                    seq = this_seq['gate_seq']
                    fid = this_seq['result']
                    std = this_seq['result_std']

                    if (self.skip_bad_points and fid > 0.25):
                        self.logfile.write(
                            f"\n  Skipped point with infidelity>0.25.\n"
                        )
                        iseq += 1
                        continue

                    this_goal = self.eval_func(U_dict, seq)
                    self.logfile.write(
                        f"\n  Sequence {iseq} of {len(m['seqs'])}:\n  {seq}\n"
                    )
                    iseq += 1
                    self.logfile.write(
                        f"  Simulation:  {float(this_goal.numpy()):8.5f}"
                    )
                    self.logfile.write(
                        f"  Experiment: {fid:8.5f} std: {std:8.5f}"
                    )
                    self.logfile.write(
                        f"  Diff: {fid-float(this_goal.numpy()):8.5f}\n"
                    )
                    self.logfile.flush()
                    used_seqs += 1

                    fids.append(fid)
                    sims.append(this_goal)
                    stds.append(std)

                tmp_fids = tf.constant(fids, dtype=tf.float64)
                tmp_sims = tf.concat(sims, axis=0)
                tmp_stds = tf.constant(stds, dtype=tf.float64)
                print(
                    "Current {}: {}".format(
                        self.fom.__name__,
                        float(self.fom(tmp_fids, tmp_sims, tmp_stds).numpy())
                    )
                )
                for cb_fom in self.callback_foms:
                    print(
                        "Current {}: {}".format(
                            cb_fom.__name__,
                            float(cb_fom(tmp_fids, tmp_sims, tmp_stds).numpy())
                        )
                    )
                print("")

                self.logfile.write(
                    f"  Mean simulation fidelity: {float(np.mean(sims)):8.5f}"
                )
                self.logfile.write(
                    f" std: {float(np.std(sims)):8.5f}\n"
                )
                self.logfile.write(
                    f"  Mean experiment fidelity: {float(np.mean(fids)):8.5f}"
                )
                self.logfile.write(
                    f" std: {float(np.std(fids)):8.5f}\n"
                )
                self.logfile.flush()

            fids = tf.constant(fids, dtype=tf.float64)
            sims = tf.concat(sims, axis=0)
            stds = tf.constant(stds, dtype=tf.float64)
            goal = self.fom(fids, sims, stds)
            self.logfile.write(
                "Finished batch with {}: {}\n".format(
                    self.fom.__name__,
                    float(goal.numpy())
                )
            )
            for cb_fom in self.callback_foms:
                self.logfile.write(
                    "Finished batch with {}: {}\n".format(
                        cb_fom.__name__,
                        float(cb_fom(fids, sims, stds).numpy())
                    )
                )
            self.logfile.flush()

            self.optim_status['params'] = [
                par.numpy().tolist()
                for par in self.exp.get_parameters(self.opt_map)
            ]
            self.optim_status['goal'] = float(goal.numpy())
            self.log_parameters()
        return goal<|MERGE_RESOLUTION|>--- conflicted
+++ resolved
@@ -198,25 +198,7 @@
             )
             self.logfile.flush()
 
-<<<<<<< HEAD
-        """
-        # TODO Give warning when outside bounds
-        x0 = []
-        values = values.flatten()
-        for i in range(len(values)):
-            scale = np.abs(bounds[i].T[0] - bounds[i].T[1])
-            offset = min(bounds[i].T)
-            tmp = (values[i] - offset) / scale
-            tmp = 2 * tmp - 1
-            x0.append(tmp)
-        return x0
-
-    def to_bound_phys_scale(self, x0, bounds):
-        """
-        Transform an optimizer vector back to physical scale & original shape.
-=======
         self.sim.plot_dynamics(self.sim.ket_0, seq)
->>>>>>> 33b59e0d
 
         fids = tf.constant(fids, dtype=tf.float64)
         sims = tf.concat(sims, axis=0)
@@ -317,43 +299,12 @@
                 self.logfile.flush()
                 used_seqs += 1
 
-<<<<<<< HEAD
-        """
-        values = []
-        for i in range(len(x0)):
-            scale = np.abs(bounds[i].T[0] - bounds[i].T[1])
-            offset = min(bounds[i].T)
-            tmp = np.arccos(np.cos((x0[i] + 1) * np.pi / 2)) / np.pi
-            tmp = scale * tmp + offset
-            values.append(tmp)
-        return np.array(values).reshape(self.param_shape)
-
-    def goal_run(self, x):
-        current_params = tf.constant(
-            self.to_bound_phys_scale(x, self.bounds)
-        )
-        U_dict = self.sim.get_gates(current_params, self.opt_map)
-        self.U_dict = U_dict
-        goal = self.fid_func(U_dict)
-        opt_map = [params[0] for params in self.opt_map]
-        self.optim_status['params'] = list(zip(
-            opt_map, current_params.numpy().tolist()
-        ))
-        self.optim_status['goal'] = float(goal.numpy())
-        return goal
-
-    def goal_run_with_grad(self, x):
-        with tf.GradientTape() as t:
-            current_params = tf.constant(
-                self.to_bound_phys_scale(x, self.bounds)
-=======
                 fids.append(fid)
                 sims.append(float(this_goal.numpy()))
                 stds.append(std)
 
             self.logfile.write(
                 f"  Mean simulation fidelity: {float(np.mean(sims)):8.5f}"
->>>>>>> 33b59e0d
             )
             self.logfile.write(
                 f" std: {float(np.std(sims)):8.5f}\n"
@@ -366,19 +317,6 @@
             )
             self.logfile.flush()
 
-<<<<<<< HEAD
-        self.U_dict = U_dict
-        grad = t.gradient(goal, current_params)
-        scale = np.diff(self.bounds)
-        gradients = grad.numpy().flatten() * scale.T
-        self.gradients[str(x)] = gradients
-        # TODO fix error when JSONing fucntion types
-        # this hack only gets the first on each cluster of params
-        opt_map = [params[0] for params in self.opt_map]
-        self.optim_status['params'] = list(zip(
-            opt_map, current_params.numpy().tolist()
-        ))
-=======
         goal = self.fom(fids, sims, stds)
         self.logfile.write(
             "Finished batch with {}: {}\n".format(
@@ -391,7 +329,6 @@
         self.optim_status['params'] = [
             par.numpy().tolist() for par in self.exp.get_parameters(self.opt_map)
         ]
->>>>>>> 33b59e0d
         self.optim_status['goal'] = float(goal.numpy())
         self.log_parameters()
         return goal
@@ -521,36 +458,6 @@
             self.logfile.flush()
 
         grad = t.gradient(goal, current_params)
-<<<<<<< HEAD
-        scale = np.diff(self.bounds)
-        gradients = grad.numpy().flatten() * scale.T
-        self.gradients[str(x)] = gradients
-        # TODO fix error when JSONing fucntion types
-        # this hack only gets the first on each cluster of params
-        opt_map = [params[0] for params in self.opt_map]
-        self.optim_status['params'] = list(zip(
-            opt_map, current_params.numpy().tolist()
-        ))
-        self.optim_status['goal'] = float(goal.numpy())
-        self.optim_status['gradient'] = gradients.tolist()
-        return goal.numpy()
-
-    def goal_gradient_run(self, x):
-        return self.gradients[str(x)]
-
-    def cmaes(self, values, bounds, settings={}):
-        # TODO: rewrite from dict to list input
-        if settings:
-            if 'CMA_stds' in settings.keys():
-                scale_bounds = []
-                for i in range(len(bounds)):
-                    scale = np.abs(bounds[i][0] - bounds[i][1])
-                    scale_bounds.append(settings['CMA_stds'][i] / scale)
-                settings['CMA_stds'] = scale_bounds
-
-        x0 = self.to_scale_one(values, bounds)
-        es = cmaes.CMAEvolutionStrategy(x0, 0.25, settings)
-=======
         gradients = grad.numpy().flatten()
         self.gradients[str(current_params.numpy())] = gradients
         self.optim_status['params'] = [
@@ -568,7 +475,6 @@
 
     def cmaes(self, x0, goal_fun, settings={}):
         es = cmaes.CMAEvolutionStrategy(x0, 0.2, settings)
->>>>>>> 33b59e0d
         while not es.stop():
             self.logfile.write(f"Batch {self.evaluation}\n")
             self.logfile.flush()
@@ -578,23 +484,11 @@
                 goal = float(goal_fun(sample).numpy())
                 goal = (1 + self.noise_level * np.random.randn()) * goal
                 solutions.append(goal)
-<<<<<<< HEAD
-                self.logfile.write(
-                    json.dumps({
-                        'params': self.to_bound_phys_scale(
-                            sample, bounds
-                        ).tolist(),
-                        'goal': goal})
-                )
-                self.logfile.write("\n")
-                self.logfile.flush()
-                for cal in self.callbacks:
-                    print(cal.__name__ + ': ' + cal(self.U_dict).numpy())
-            self.iteration += 1
-=======
+
+            for cal in self.callbacks:
+                print(cal.__name__ + ': ' + cal(self.U_dict).numpy())
 
             self.evaluation += 1
->>>>>>> 33b59e0d
             es.tell(
                 samples,
                 solutions
@@ -603,27 +497,6 @@
             es.disp()
 
         res = es.result + (es.stop(), es, es.logger)
-<<<<<<< HEAD
-        x_opt = res[0]
-        values_opt = self.to_bound_phys_scale(x_opt, bounds)
-        # cmaes res is tuple, tread carefully.
-        res_list = list(res)
-        res_list[0] = values_opt
-        res = tuple(res_list)
-        self.results[self.opt_name] = res
-        return values_opt
-
-# TODO desing change? make simulator / optimizer communicate with ask and tell?
-    def lbfgs(self, values, bounds, goal, grad, options):
-        x0 = self.to_scale_one(values, bounds)
-        # TODO fix error when JSONing fucntion types
-        # this hack only gets the first on each cluster of params
-        opt_map = [params[0] for params in self.opt_map]
-        self.optim_status['params'] = list(zip(
-            opt_map, values.tolist()
-        ))
-        self.log_parameters(x0)
-=======
         return res[0]
 
     # def oneplusone(self, x0, goal_fun, settings={}):
@@ -649,7 +522,7 @@
 
 # TODO desing change? make simulator / optimizer communicate with ask and tell?
     def lbfgs(self, x0, goal, options):
->>>>>>> 33b59e0d
+        # TODO fix error when JSONing fucntion types
         options['disp'] = True
         # Run the initial point explictly or it'll be ignored by callback
         res = minimize(
@@ -667,15 +540,10 @@
         gateset,
         opt_map,
         opt_name,
-<<<<<<< HEAD
         fid_func,
         callbacks=[],
         settings={},
         other_funcs={}
-=======
-        eval_func,
-        settings={}
->>>>>>> 33b59e0d
     ):
         """
         Apply a search algorightm to your gateset given a fidelity function.
@@ -713,12 +581,8 @@
         self.gateset = gateset
         self.opt_map = opt_map
         self.opt_name = opt_name
-<<<<<<< HEAD
         self.fid_func = fid_func
         self.callbacks = callbacks
-=======
-        self.eval_func = eval_func
->>>>>>> 33b59e0d
         self.optim_status = {}
         self.evaluation = 1
 
@@ -740,19 +604,10 @@
                     settings
                 )
 
-<<<<<<< HEAD
-            elif opt == 'lbfgs':
-                values_opt = self.lbfgs(
-                    values,
-                    self.bounds,
-                    self.goal_run_with_grad,
-                    self.goal_gradient_run,
-=======
             elif self.algorithm == 'lbfgs':
                 x_best = self.lbfgs(
                     x0,
                     self.goal_run_with_grad,
->>>>>>> 33b59e0d
                     options=settings
                 )
 
