"""
Library of envelope functions.

All functions assume the input of a time vector.
"""

import numpy as np
import tensorflow as tf
import tensorflow_probability as tfp
from c3.c3objs import Quantity as Qty

envelopes = dict()


def env_reg_deco(func):
    """
    Decorator for making registry of functions
    """
    envelopes[str(func.__name__)] = func
    return func


@env_reg_deco
def no_drive(t, params=None):
    """Do nothing."""
    return tf.zeros_like(t, dtype=tf.float64)


@env_reg_deco
def pwc(t, params):
    """Piecewise constant pulse."""
    # TODO make pwc return actual values like other envelopes
    return params


@env_reg_deco
def pwc_symmetric(t, params):
    """symmetic PWC pulse
    This works only for inphase component"""
    t_bin_start = tf.cast(params["t_bin_end"].get_value(), tf.float64)
    t_bin_end = tf.cast(params["t_bin_start"].get_value(), tf.float64)
    t_final = tf.cast(params["t_final"].get_value(), tf.float64)
    inphase = tf.cast(params["inphase"].get_value(), tf.float64)

    t_interp = tf.where(tf.greater(t, t_final / 2), -t + t_final, t)
    shape = tf.reshape(
        tfp.math.interp_regular_1d_grid(
            t_interp,
            t_bin_start,
            t_bin_end,
            inphase,
            fill_value_below=0,
            fill_value_above=0,
        ),
        [len(t)],
    )

    return shape


@env_reg_deco
def fourier_sin(t, params):
    """Fourier basis of the pulse constant pulse (sin).

    Parameters
    ----------
    params : dict
        amps : list
            Weights of the fourier components
        freqs : list
            Frequencies of the fourier components

    """
    amps = tf.reshape(
<<<<<<< HEAD
        tf.cast(params["amps"].get_value(), dtype=tf.float64),
        [params["amps"].get_value().shape[0], 1],
    )
    freqs = tf.reshape(
        tf.cast(params["freqs"].get_value(), dtype=tf.float64),
        [params["freqs"].get_value().shape[0], 1],
    )
    phases = tf.reshape(
        tf.cast(params["phases"].get_value(), dtype=tf.float64),
        [params["phases"].get_value().shape[0], 1],
=======
        tf.cast(params["amps"].get_value(), tf.float64), [params["amps"].shape[0], 1]
    )
    freqs = tf.reshape(
        tf.cast(params["freqs"].get_value(), tf.float64), [params["freqs"].shape[0], 1]
    )
    phases = tf.reshape(
        tf.cast(params["phases"].get_value(), tf.float64),
        [params["phases"].shape[0], 1],
>>>>>>> 50052a52
    )
    t = tf.reshape(tf.cast(t, tf.float64), [1, t.shape[0]])
    return tf.reduce_sum(amps * tf.sin(freqs * t + phases), 0)


@env_reg_deco
def fourier_cos(t, params):
    """Fourier basis of the pulse constant pulse (cos).

    Parameters
    ----------
    params : dict
        amps : list
            Weights of the fourier components
        freqs : list
            Frequencies of the fourier components

    """
    amps = tf.reshape(
        tf.cast(params["amps"].get_value(), tf.float64), [params["amps"].shape[0], 1]
    )
    freqs = tf.reshape(
        tf.cast(params["freqs"].get_value(), tf.float64), [params["freqs"].shape[0], 1]
    )
    t = tf.reshape(tf.cast(t, tf.float64), [1, t.shape[0]])
    return tf.reduce_sum(amps * tf.cos(freqs * t), 0)


@env_reg_deco
def rect(t, params):
    """Rectangular pulse. Returns 1 at every time step."""
    return tf.ones_like(t, tf.float64)


@env_reg_deco
def trapezoid(t, params):
    """Trapezoidal pulse. Width of linear slope.

    Parameters
    ----------
    params : dict
        t_final : float
            Total length of pulse.
        risefall : float
            Length of the slope
    """
    risefall = tf.cast(params["risefall"].get_value(), tf.float64)
    t_final = tf.cast(params["t_final"].get_value(), tf.float64)

    envelope = tf.ones_like(t, tf.float64)
    envelope = tf.where(
        tf.less_equal(t, risefall * 2.5), t / (risefall * 2.5), envelope
    )
    envelope = tf.where(
        tf.greater_equal(t, t_final - risefall * 2.5),
        (t_final - t) / (risefall * 2.5),
        envelope,
    )
    return envelope


@env_reg_deco
def flattop_risefall(t, params):
    """Flattop gaussian with width of length risefall, modelled by error functions.

    Parameters
    ----------
    params : dict
        t_final : float
            Total length of pulse.
        risefall : float
            Length of the ramps. Position of ramps is so that the pulse starts
            with the start of the ramp-up and ends at the end of the ramp-down

    """
    risefall = tf.cast(params["risefall"].get_value(), tf.float64)
    t_final = tf.cast(params["t_final"].get_value(), tf.float64)
    t_up = risefall
    t_down = t_final - risefall
    return (
        (1 + tf.math.erf((t - t_up) / risefall))
        / 2
        * (1 + tf.math.erf((-t + t_down) / risefall))
        / 2
    )


@env_reg_deco
def flattop(t, params):
    """Flattop gaussian with width of length risefall, modelled by error functions.

    Parameters
    ----------
    params : dict
        t_up : float
            Center of the ramp up.
        t_down : float
            Center of the ramp down.
        risefall : float
            Length of the ramps.

    """
    t_up = tf.cast(params["t_up"].get_value(), tf.float64)
    t_down = tf.cast(params["t_down"].get_value(), tf.float64)
    risefall = tf.cast(params["risefall"].get_value(), tf.float64)
    return (
        (1 + tf.math.erf((t - t_up) / (risefall)))
        / 2
        * (1 + tf.math.erf((-t + t_down) / (risefall)))
        / 2
    )


@env_reg_deco
def flattop_cut(t, params):
    """Flattop gaussian with width of length risefall, modelled by error functions.

    Parameters
    ----------
    params : dict
        t_up : float
            Center of the ramp up.
        t_down : float
            Center of the ramp down.
        risefall : float
            Length of the ramps.

    """
<<<<<<< HEAD
    t_up = tf.cast(params["t_up"].get_value(), dtype=tf.float64)
    t_down = tf.cast(params["t_down"].get_value(), dtype=tf.float64)
    risefall = tf.cast(params["risefall"].get_value(), dtype=tf.float64)
    shape = tf.math.erf((t - t_up) / risefall) * tf.math.erf((-t + t_down) / risefall)
=======
    t_up = tf.cast(params["t_up"].get_value(), tf.float64)
    t_down = tf.cast(params["t_down"].get_value(), tf.float64)
    risefall = tf.cast(params["risefall"].get_value(), tf.float64)
    shape = tf.math.erf((t - t_up) / (risefall)) * tf.math.erf(
        (-t + t_down) / (risefall)
    )
>>>>>>> 50052a52
    return tf.clip_by_value(shape, 0, 2)


@env_reg_deco
def flattop_cut_center(t, params):
    """Flattop gaussian with width of length risefall, modelled by error functions.

    Parameters
    ----------
    params : dict
        t_up : float
            Center of the ramp up.
        t_down : float
            Center of the ramp down.
        risefall : float
            Length of the ramps.

    """
    t_final = tf.cast(params["t_final"].get_value(), tf.float64)
    width = tf.cast(params["width"].get_value(), tf.float64)
    risefall = tf.cast(params["risefall"].get_value(), tf.float64)
    t_up = t_final / 2 - width / 2
    t_down = t_final / 2 + width / 2
    shape = tf.math.erf((t - t_up) / risefall) * tf.math.erf((-t + t_down) / risefall)
    shape = tf.clip_by_value(shape, 0, 2)
    return shape


@env_reg_deco
def slepian_fourier(t, params):
    """
    ----
    """
    t_final = tf.cast(params["t_final"].get_value(), tf.float64)
    width = tf.cast(params["width"].get_value(), tf.float64)
    fourier_coeffs = tf.cast(params["fourier_coeffs"].get_value(), tf.float64)
    offset = tf.cast(params["offset"].get_value(), tf.float64)
    amp = tf.cast(params["amp"].get_value(), tf.float64)
    shape = tf.zeros_like(t)
    for n, coeff in enumerate(fourier_coeffs):
        shape += coeff * (
            1 - tf.cos(2 * np.pi * (n + 1) * (t - (t_final - width) / 2) / width)
        )
    shape = tf.where(tf.abs(t_final / 2 - t) > width / 2, tf.zeros_like(t), shape)
    shape /= 2 * tf.reduce_sum(fourier_coeffs[::2])
    shape = shape * (1 - offset / amp) + offset / amp
    # plt.plot(t, shape)
    # plt.show()
    return shape


@env_reg_deco
def flattop_risefall_1ns(t, params):
    """Flattop gaussian with fixed width of 1ns."""
    params["risefall"] = 1e-9
    return flattop_risefall(t, params)


@env_reg_deco
def gaussian_sigma(t, params):
    """
    Normalized gaussian. Total area is 1, maximum is determined accordingly.

    Parameters
    ----------
    params : dict
        t_final : float
            Total length of the Gaussian.
        sigma: float
            Width of the Gaussian.

    """
    t_final = tf.cast(params["t_final"].get_value(), tf.float64)
    sigma = tf.cast(params["sigma"].get_value(), tf.float64)
    gauss = tf.exp(-((t - t_final / 2) ** 2) / (2 * sigma ** 2))
    norm = tf.sqrt(2 * np.pi * sigma ** 2) * tf.math.erf(
        t_final / (np.sqrt(8) * sigma)
    ) - t_final * tf.exp(-(t_final ** 2) / (8 * sigma ** 2))
    offset = tf.exp(-(t_final ** 2) / (8 * sigma ** 2))
    return (gauss - offset) / norm


@env_reg_deco
def gaussian(t, params):
    """
    Normalized gaussian with fixed time/sigma ratio.

    Parameters
    ----------
    params : dict
        t_final : float
            Total length of the Gaussian.
    """
    DeprecationWarning("Using standard width. Better use gaussian_sigma.")
    params["sigma"] = Qty(
        value=params["t_final"].get_value() / 6,
        min_val=params["t_final"].get_value() / 8,
        max_val=params["t_final"].get_value() / 4,
        unit=params["t_final"].unit,
    )
    return gaussian_sigma(t, params)


@env_reg_deco
def cosine(t, params):
    """
    Cosine-shaped envelope. Maximum value is 1, area is given by length.

    Parameters
    ----------
    params : dict
        t_final : float
            Total length of the Gaussian.
        sigma: float
            Width of the Gaussian.

    """
    # TODO Add zeroes for t>t_final
    t_final = tf.cast(params["t_final"].get_value(), tf.float64)
    cos = 0.5 * (1 - tf.cos(2 * np.pi * t / t_final))
    return cos


@env_reg_deco
def cosine_flattop(t, params):
    """
    Cosine-shaped envelope. Maximum value is 1, area is given by length.

    Parameters
    ----------
    params : dict
        t_final : float
            Total length of the Gaussian.
        sigma: float
            Width of the Gaussian.

    """
    t_rise = tf.cast(params["t_rise"].get_value(), tf.float64)
    dt = t[1] - t[0]
    n_rise = tf.cast(t_rise / dt, tf.int32)
    n_flat = len(t) - 2 * n_rise
    cos_flt = tf.concat(
        [
            0.5 * (1 - tf.cos(np.pi * t[:n_rise] / t_rise)),
            tf.ones(n_flat, dtype=tf.float64),
            0.5 * (1 + tf.cos(np.pi * t[:n_rise] / t_rise)),
        ],
        axis=0,
    )
    return cos_flt


@env_reg_deco
def gaussian_nonorm(t, params):
    """
    Non-normalized gaussian. Maximum value is 1, area is given by length.

    Parameters
    ----------
    params : dict
        t_final : float
            Total length of the Gaussian.
        sigma: float
            Width of the Gaussian.

    """
    # TODO Add zeroes for t>t_final
    t_final = tf.cast(params["t_final"].get_value(), tf.float64)
    sigma = params["sigma"].get_value()
    gauss = tf.exp(-((t - t_final / 2) ** 2) / (2 * sigma ** 2))
    return gauss


@env_reg_deco
def gaussian_der_nonorm(t, params):
    """Derivative of the normalized gaussian (ifself not normalized)."""
    t_final = tf.cast(params["t_final"].get_value(), tf.float64)
    sigma = tf.cast(params["sigma"].get_value(), tf.float64)
    gauss_der = (
        tf.exp(-((t - t_final / 2) ** 2) / (2 * sigma ** 2))
        * (t - t_final / 2)
        / sigma ** 2
    )
    return gauss_der


@env_reg_deco
def gaussian_der(t, params):
    """Derivative of the normalized gaussian (ifself not normalized)."""
    t_final = tf.cast(params["t_final"].get_value(), tf.float64)
    sigma = tf.cast(params["sigma"].get_value(), tf.float64)
    gauss_der = (
        tf.exp(-((t - t_final / 2) ** 2) / (2 * sigma ** 2))
        * (t - t_final / 2)
        / sigma ** 2
    )
    norm = tf.sqrt(2 * np.pi * sigma ** 2) * tf.math.erf(
        t_final / (tf.sqrt(8) * sigma)
    ) - t_final * tf.exp(-(t_final ** 2) / (8 * sigma ** 2))
    return gauss_der / norm


@env_reg_deco
def drag_sigma(t, params):
    """Second order gaussian."""
    t_final = tf.cast(params["t_final"].get_value(), tf.float64)
    sigma = tf.cast(params["sigma"].get_value(), tf.float64)
    drag = tf.exp(-((t - t_final / 2) ** 2) / (2 * sigma ** 2))
    norm = tf.sqrt(2 * np.pi * sigma ** 2) * tf.math.erf(
        t_final / (np.sqrt(8) * sigma)
    ) - t_final * tf.exp(-(t_final ** 2) / (8 * sigma ** 2))
    offset = tf.exp(-(t_final ** 2) / (8 * sigma ** 2))
    return (drag - offset) ** 2 / norm


@env_reg_deco
def drag(t, params):
    """Second order gaussian with fixed time/sigma ratio."""
    DeprecationWarning("Using standard width. Better use drag_sigma.")
    params["sigma"] = Qty(
        value=params["t_final"].get_value() / 4,
        min_val=params["t_final"].get_value() / 8,
        max_val=params["t_final"].get_value() / 2,
        unit=params["t_final"].unit,
    )
    return drag_sigma(t, params)


@env_reg_deco
def drag_der(t, params):
    """Derivative of second order gaussian."""
    t_final = tf.cast(params["t_final"].get_value(), tf.float64)
    sigma = tf.cast(params["sigma"].get_value(), tf.float64)
    norm = tf.sqrt(2 * np.pi * sigma ** 2) * tf.math.erf(
        t_final / (np.sqrt(8) * sigma)
    ) - t_final * tf.exp(-(t_final ** 2) / (8 * sigma ** 2))
    offset = tf.exp(-(t_final ** 2) / (8 * sigma ** 2))
    der = (
        -2
        * (tf.exp(-((t - t_final / 2) ** 2) / (2 * sigma ** 2)) - offset)
        * (np.exp(-((t - t_final / 2) ** 2) / (2 * sigma ** 2)))
        * (t - t_final / 2)
        / sigma ** 2
        / norm
    )
    return der


@env_reg_deco
def flattop_variant(t, params):
    """
    Flattop variant.
    """
    t_up = params["t_up"]
    t_down = params["t_down"]
    ramp = params["ramp"]
    value = np.ones(len(t))
    if ramp > (t_down - t_up) / 2:
        ramp = (t_down - t_up) / 2
    sigma = np.sqrt(2) * ramp * 0.2
    for i, e in enumerate(t):
        if t_up <= e <= t_up + ramp:
            value[i] = np.exp(-((e - t_up - ramp) ** 2) / (2 * sigma ** 2))
        elif t_up + ramp < e < t_down - ramp:
            value[i] = 1
        elif t_down >= e >= t_down - ramp:
            value[i] = np.exp(-((e - t_down + ramp) ** 2) / (2 * sigma ** 2))
        else:
            value[i] = 0
    return value<|MERGE_RESOLUTION|>--- conflicted
+++ resolved
@@ -72,7 +72,6 @@
 
     """
     amps = tf.reshape(
-<<<<<<< HEAD
         tf.cast(params["amps"].get_value(), dtype=tf.float64),
         [params["amps"].get_value().shape[0], 1],
     )
@@ -83,16 +82,6 @@
     phases = tf.reshape(
         tf.cast(params["phases"].get_value(), dtype=tf.float64),
         [params["phases"].get_value().shape[0], 1],
-=======
-        tf.cast(params["amps"].get_value(), tf.float64), [params["amps"].shape[0], 1]
-    )
-    freqs = tf.reshape(
-        tf.cast(params["freqs"].get_value(), tf.float64), [params["freqs"].shape[0], 1]
-    )
-    phases = tf.reshape(
-        tf.cast(params["phases"].get_value(), tf.float64),
-        [params["phases"].shape[0], 1],
->>>>>>> 50052a52
     )
     t = tf.reshape(tf.cast(t, tf.float64), [1, t.shape[0]])
     return tf.reduce_sum(amps * tf.sin(freqs * t + phases), 0)
@@ -221,19 +210,10 @@
             Length of the ramps.
 
     """
-<<<<<<< HEAD
     t_up = tf.cast(params["t_up"].get_value(), dtype=tf.float64)
     t_down = tf.cast(params["t_down"].get_value(), dtype=tf.float64)
     risefall = tf.cast(params["risefall"].get_value(), dtype=tf.float64)
     shape = tf.math.erf((t - t_up) / risefall) * tf.math.erf((-t + t_down) / risefall)
-=======
-    t_up = tf.cast(params["t_up"].get_value(), tf.float64)
-    t_down = tf.cast(params["t_down"].get_value(), tf.float64)
-    risefall = tf.cast(params["risefall"].get_value(), tf.float64)
-    shape = tf.math.erf((t - t_up) / (risefall)) * tf.math.erf(
-        (-t + t_down) / (risefall)
-    )
->>>>>>> 50052a52
     return tf.clip_by_value(shape, 0, 2)
 
 
