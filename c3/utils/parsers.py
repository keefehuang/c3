"""Parsers to read in config files and construct the corresponding objects."""

import hjson
import random
<<<<<<< HEAD
import time
import copy
from runpy import run_path


import c3.utils.qt_utils as qt_utils
=======
import numpy as np
>>>>>>> 2d01c3be
from c3.libraries.algorithms import algorithms
from c3.libraries.estimators import estimators
from c3.libraries.fidelities import fidelities
from c3.libraries.sampling import sampling
from c3.optimizers.c1 import C1
from c3.optimizers.c2 import C2
from c3.optimizers.c3 import C3
from c3.optimizers.sensitivity import SET
from c3.system import chip
from c3.system.model import Model
from c3.generator.generator import Generator
from c3.generator.devices import devices
from c3.signal.gates import GateSet, Instruction
from c3.signal.pulse import components
from c3.utils.display import plots


def create_experiment(exp_setup, datafile=''):
    """Create an experiment by running a script. Note: This is horrible. Don't do this. Write a proper parser."""
    exp_namespace = run_path(exp_setup)
    if datafile:
        exp = exp_namespace['create_experiment'](datafile)
    else:
        exp = exp_namespace['create_experiment']()
    
    exp.set_created_by(exp_setup)
    return exp


<<<<<<< HEAD
def create_model(filepath: str) -> Model:
    """
    Load a file and parse it to create a Model object.

    Parameters
    ----------
    filepath : str
        Location of the configuration file

    Returns
    -------
    Model

    """
    with open(filepath, "r") as cfg_file:
        cfg = hjson.loads(cfg_file.read())
    phys_components = []
    for name, props in cfg["Qubits"].items():
        props.update({"name": name})
        phys_components.append(
            chip.Qubit(**props)
        )
    line_components = []
    for name, props in cfg["Couplings"].items():
        props.update({"name": name})
        line_components.append(
            chip.Coupling(**props)
        )
    for name, props in cfg["Drives"].items():
        props.update({"name": name})
        line_components.append(
            chip.Drive(**props)
        )
    return Model(phys_components, line_components)


def create_generator(filepath: str) -> Generator:
    with open(filepath, "r") as cfg_file:
        cfg = hjson.loads(cfg_file.read())
    devs = {}
    for name, props in cfg["Devices"].items():
        props["name"] = name
        devs[name] = devices[name](**props)

    chain = cfg["Chain"]
    return Generator(devs, chain)


def create_gateset(filepath: str) -> GateSet:
    with open(filepath, "r") as cfg_file:
        cfg = hjson.loads(cfg_file.read())
    gateset = GateSet()
    for key, gate in cfg.items():
        if "mapto" in gate.keys():
            instr = copy.deepcopy(gateset.instructions[gate["mapto"]])
            instr.name = key
            for drive_chan, comps in gate["drive_channels"].items():
                for comp, props in comps.items():
                    for par, val in props["params"].items():
                        instr.comps[drive_chan][comp].params[par].set_value(val)
        else:
            instr = Instruction(
                name=key,
                t_start=0.0,
                t_end=gate["gate_length"],
                channels=list(gate["drive_channels"].keys())
            )
            for drive_chan, comps in gate["drive_channels"].items():
                for comp, props in comps.items():
                    ctype = props.pop("type")
                    instr.add_component(
                        components[ctype](name=comp, **props),
                        chan=drive_chan
                    )
        gateset.add_instruction(instr)
    return gateset


def create_c1_opt(optimizer_config, lindblad):
=======
def create_c1_opt(optimizer_config, exp):
>>>>>>> 2d01c3be
    """
    Create an object for C1 optimal control.

    Parameters
    ----------
    optimizer_config : str
        File path to a hjson file containing the C1 configuration.
    lindblad : boolean
        Include lindbladian dynamics.
    Returns
    -------
    C1
        Open loop optimizer object

    """
    parameter_map = exp.pmap
    lindblad = parameter_map.model.lindbladian
    
    with open(optimizer_config, "r") as cfg_file:
        cfg = hjson.loads(cfg_file.read())

    if lindblad:
        fid = 'lindbladian_' + cfg['fid_func']
    else:
        fid = cfg['fid_func']
        
    callback_fids = []
    if "callback_fids" in cfg:
        if lindblad:
            cb_fids = ['lindbladian_' + f for f in cfg['callback_fids']]
        else:
            cb_fids = cfg['callback_fids']
        for cb_fid in cb_fids:
            try:
                cb_fid_func = fidelities[cb_fid]
            except KeyError:
                raise Exception(
                    f"C3:ERROR:Unkown goal function: {cb_fid}"
                )
            print(f"C3:STATUS:Found {cb_fid} in libraries.")
            callback_fids.append(cb_fid_func)

    try:
        fid_func = fidelities[fid]
    except KeyError:
        raise Exception(
            f"C3:ERROR:Unkown goal function: {fid} "
        )
    print(f"C3:STATUS:Found {fid} in libraries.")
<<<<<<< HEAD
    callback_fids = []
    for cb_fid in cb_fids:
        try:
            cb_fid_func = fidelities[cb_fid]
        except KeyError:
            raise Exception(
                f"C3:ERROR:Unknown goal function: {cb_fid}"
            )
        print(f"C3:STATUS:Found {cb_fid} in libraries.")
        callback_fids.append(cb_fid_func)
    opt_gates = cfg['opt_gates']
=======

    exp.set_opt_gates(cfg['opt_gates'])
>>>>>>> 2d01c3be
    gateset_opt_map = [
        [tuple(par) for par in set]
        for set in cfg['gateset_opt_map']
    ]    
    parameter_map.set_opt_map(gateset_opt_map)
    
    algorithm = algorithms[cfg['algorithm']]
    options = {}
    if 'options' in cfg:
        options = cfg['options']
    if 'plot_dynamics' in cfg:
        if cfg['plot_dynamics'] == "False":
            plot_dynamics = False
        elif cfg['plot_dynamics'] == "True":
            plot_dynamics = True
        else:
            raise (Exception("Couldn't resolve setting of 'plot_dynamics'"))
    else:
        plot_dynamics = False
    if 'plot_pulses' in cfg:
        if cfg['plot_pulses'] == "False":
            plot_pulses = False
        elif cfg['plot_pulses'] == "True":
            plot_pulses = True
        else:
            raise (Exception("Couldn't resolve setting of 'plot_pulses'"))
    else:
        plot_pulses = False
    if 'store_unitaries' in cfg:
        if cfg['store_unitaries'] == "False":
            store_unitaries = False
        elif cfg['store_unitaries'] == "True":
            store_unitaries = True
        else:
            raise (Exception("Couldn't resolve setting of 'plot_dynamics'"))
    else:
        store_unitaries = False
    run_name = None
    if "run_name" in cfg:
        run_name = cfg['run_name']
    opt = C1(
        dir_path=cfg['dir_path'],
        fid_func=fid_func,
        fid_subspace=cfg['fid_subspace'],
        pmap=parameter_map,
        callback_fids=callback_fids,
        algorithm=algorithm,
        plot_dynamics=plot_dynamics,
        plot_pulses=plot_pulses,
        store_unitaries=store_unitaries,
        options=options,
        run_name=run_name
    )
    return opt


def create_c1_opt_hk(
        optimizer_config,
        lindblad,
        RB_number,
        RB_length,
        shots,
        noise
):
    with open(optimizer_config, "r") as cfg_file:
        try:
            cfg = hjson.loads(cfg_file.read())
        except hjson.decoder.hjsonDecodeError:
            raise Exception(f"Config {optimizer_config} is invalid.")

    if lindblad:
        def unit_X90p(U_dict):
            return fidelities.lindbladian_unitary_infid(U_dict, 'X90p', proj=True)

        def avfid_X90p(U_dict):
            return fidelities.lindbladian_average_infid(U_dict, 'X90p', proj=True)

        def epc_ana(U_dict):
            return fidelities.lindbladian_epc_analytical(U_dict, proj=True)
    else:
        def unit_X90p(U_dict):
            return fidelities.unitary_infid(U_dict, 'X90p', proj=True)

        # def unit_Y90p(U_dict):
        #     return fidelities.unitary_infid(U_dict, 'Y90p', proj=True)
        # def unit_X90m(U_dict):
        #     return fidelities.unitary_infid(U_dict, 'X90m', proj=True)
        # def unit_Y90m(U_dict):
        #     return fidelities.unitary_infid(U_dict, 'Y90m', proj=True)
        def avfid_X90p(U_dict):
            return fidelities.average_infid(U_dict, 'X90p', proj=True)

        def epc_ana(U_dict):
            return fidelities.epc_analytical(U_dict, proj=True)
    seqs = qt_utils.single_length_RB(RB_number=RB_number, RB_length=RB_length)

    def orbit_no_noise(U_dict):
        return fidelities.orbit_infid(U_dict, lindbladian=lindblad,
                                      seqs=seqs)

    def orbit_seq_noise(U_dict):
        return fidelities.orbit_infid(U_dict, lindbladian=lindblad,
                                      RB_number=RB_number, RB_length=RB_length)

    def orbit_shot_noise(U_dict):
        return fidelities.orbit_infid(U_dict, lindbladian=lindblad,
                                      seqs=seqs, shots=shots, noise=noise)

    def orbit_seq_shot_noise(U_dict):
        return fidelities.orbit_infid(U_dict, lindbladian=lindblad,
                                      shots=shots, noise=noise,
                                      RB_number=RB_number, RB_length=RB_length)

    def epc_RB(U_dict):
        return fidelities.RB(U_dict, logspace=True, lindbladian=lindblad)[0]

    def epc_leakage_RB(U_dict):
        return fidelities.leakage_RB(U_dict,
                                     logspace=True, lindbladian=lindblad)[0]

    seqs100 = qt_utils.single_length_RB(RB_number=100, RB_length=RB_length)

    def maw_orbit(U_dict):
        sampled_seqs = random.sample(seqs100, k=RB_number)
        return fidelities.orbit_infid(U_dict, lindbladian=lindblad,
                                      seqs=sampled_seqs, shots=shots, noise=noise)

    fids = {
        'unitary_infid': unit_X90p,
        # 'unitary_infid_Y90p': unit_Y90p,
        # 'unitary_infid_X90m': unit_X90m,
        # 'unitary_infid_Y90m': unit_Y90m,
        'average_infid': avfid_X90p,
        'orbit_no_noise': orbit_no_noise,
        'orbit_seq_noise': orbit_seq_noise,
        'orbit_shot_noise': orbit_shot_noise,
        'orbit_seq_shot_noise': orbit_seq_shot_noise,
        'maw_orbit': maw_orbit,
        'epc_RB': epc_RB,
        'epc_leakage_RB': epc_leakage_RB,
        'epc_ana': epc_ana
    }
    fid = cfg['fid_func']
    cb_fids = cfg['callback_fids']
    fid_func = fids[fid]
    callback_fids = []
    for cb_fid in cb_fids:
        callback_fids.append(fids[cb_fid])
    gateset_opt_map = [
        [tuple(par) for par in set]
        for set in cfg['gateset_opt_map']
    ]
    algorithm = algorithms[cfg['algorithm']]
    options = {}
    if 'options' in cfg:
        options = cfg['options']
    opt = C1(
        dir_path=cfg['dir_path'],
        fid_func=fid_func,
        gateset_opt_map=gateset_opt_map,
        callback_fids=callback_fids,
        algorithm=algorithm,
        options=options
    )
    return opt


def create_c2_opt(optimizer_config, eval_func_path):
    """
    Create a C2 Calibration object. Can be used to simulate the calibration process, if the eval_func_path contains
    a ''real'' experiment.

    Parameters
    ----------
    optimizer_config : str
        File path to a hjson configuration file.
    eval_func_path : str
        File path to a python script, containing the functions used perform an experiment.

    Returns
    -------
    C2, Experiment
        The C2 optimizer and, in the case of simulated calibration, the ''real'' experiment object.

    """
    with open(optimizer_config, "r") as cfg_file:
        try:
            cfg = hjson.loads(cfg_file.read())
        except hjson.decoder.hjsonDecodeError as hjerr:
            raise Exception(f"Config {optimizer_config} is invalid.") from hjerr

    exp_eval_namespace = run_path(eval_func_path)

    try:
        exp_type = cfg['exp_type']
    except KeyError:
        raise Exception(
            "C3:ERROR:No experiment type found in "
            f"{optimizer_config}"
        )
    try:
        eval_func = exp_eval_namespace[exp_type]
    except KeyError:
        raise Exception(
            f"C3:ERROR:Unkown experiment type: {cfg['exp_type']}"
        )

    run_name = None
    if "run_name" in cfg:
        run_name = cfg['run_name']

    gateset_opt_map = [
        [tuple(par) for par in pset]
        for pset in cfg['gateset_opt_map']
    ]
    state_labels = None
    if 'state_labels' in cfg:
        state_labels = cfg["state_labels"]
    logdir = cfg['dir_path'] + 'RB_c2_' + time.strftime(
        "%Y_%m_%d_T_%H_%M_%S/", time.localtime()
    )
    # if not os.path.isdir(logdir):
    #     os.makedirs(logdir)
    if 'exp' in exp_eval_namespace:
        exp = exp_eval_namespace['exp']

        def eval(p):
            return eval_func(
                p, exp, gateset_opt_map, state_labels, logdir
            )
    else:
        eval = eval_func
    algorithm = algorithms[cfg['algorithm']]
    options = {}
    if 'options' in cfg:
        options = cfg['options']
    opt = C2(
        dir_path=cfg['dir_path'],
        run_name=run_name,
        eval_func=eval,
        gateset_opt_map=gateset_opt_map,
        algorithm=algorithm,
        options=options
    )
    return opt, exp


def create_c3_opt(optimizer_config):
    """
    The optimizer object for C3 model learning, or characterization.

    Parameters
    ----------
    optimizer_config : str
        Path to the hjson configuration file.

    """
    with open(optimizer_config, "r") as cfg_file:
        cfg = hjson.loads(cfg_file.read())

    state_labels = {"all": None}
    if "state_labels" in cfg:
        for target, labels in cfg["state_labels"].items():
            state_labels[target] = [tuple(l) for l in labels]

    if "estimator" in cfg:
        raise Exception(
            f"C3:ERROR: Setting estimators is currently not supported."
            "Only the standard logarithmic likelihood can be used at the moment."
            "Please remove this setting."
        )

    try:
        cb_foms = cfg['callback_est']
    except KeyError:
        print("C3:WARNING: Unknown callback estimators given.")
        cb_foms = []

    callback_foms = []
    for cb_fom in cb_foms:
        try:
            callback_foms.append(estimators[cb_fom])
        except KeyError:
            print(
                f"C3:WARNING: No estimator named \'{cb_fom}\' found."
                " Skipping this callback estimator."
            )

    callback_figs = []
    for key in cfg['callback_figs']:
        callback_figs.append(plots[key])

    exp_opt_map = [tuple(a) for a in cfg['exp_opt_map']]

    try:
        algorithm = algorithms[cfg['algorithm']]
    except KeyError:
        raise KeyError("C3:ERROR:Unkown Algorithm.")

    try:
        sampling_func = sampling[cfg['sampling']]
    except KeyError:
        raise KeyError("C3:ERROR:Unkown sampling method.")

    options = {}
    if 'options' in cfg:
        options = cfg['options']

    batch_sizes = cfg['batch_size']

    if 'seqs_per_point' in cfg:
        seqs_per_point = cfg['seqs_per_point']
    else:
        seqs_per_point = None

    run_name = None
    if "run_name" in cfg:
        run_name = cfg['run_name']
    opt = C3(
        dir_path=cfg['dir_path'],
        sampling=sampling_func,
        batch_sizes=batch_sizes,
        seqs_per_point=seqs_per_point,
        opt_map=exp_opt_map,
        state_labels=state_labels,
        callback_foms=callback_foms,
        callback_figs=callback_figs,
        algorithm=algorithm,
        options=options,
        run_name=run_name
    )
    return opt


def create_sensitivity(task_config):
    """
    Create the object to perform a sensitivity analysis.

    Parameters
    ----------
    task_config : str
        File path to the hjson configuration file.

    Returns
    -------
        Sensitivity object.

    """
    with open(task_config, "r") as cfg_file:
        cfg = hjson.loads(cfg_file.read())

    sweep_map = [tuple(a) for a in cfg['sweep_map']]

    state_labels = {"all": None}
    if "state_labels" in cfg:
        for target, labels in cfg["state_labels"].items():
            state_labels[target] = [tuple(l) for l in labels]

    try:
        estimator = cfg['estimator']
    except KeyError:
        print(
            "C3:WARNING: No estimator given."
            " Using default estimator RMS distance."
        )
        estimator = 'rms_dist'
    try:
        fom = estimators[estimator]
    except KeyError:
        print(
            f"C3:WARNING: No estimator named \'{estimator}\' found."
            " Using default estimator RMS distance."
        )
        fom = estimators['rms_dist']

    try:
        algorithm = algorithms[cfg['algorithm']]
    except KeyError:
        raise KeyError("C3:ERROR:Unkown Algorithm.")

    try:
        sampling_func = sampling[cfg['sampling']]
    except KeyError:
        raise KeyError("C3:ERROR:Unkown sampling method.")

    try:
        est_list = cfg['estimator_list']
    except KeyError:
        print("C3:WARNING: No estimators given. Using RMS")
        est_list = ['rms_dist']

    estimator_list = []
    for est in est_list:
        try:
            estimator_list.append(estimators[est])
        except KeyError:
            print(
                f"C3:WARNING: No estimator named \'{est}\' found."
                " Skipping this estimator."
            )

    batch_sizes = cfg['batch_size']

    options = {}
    if 'options' in cfg:
        options = cfg['options']

    sweep_bounds = []
    for a in cfg['sweep_bounds']:
        sweep_bounds.append([eval(a[0]), eval(a[1])])

    if 'same_dyn' in cfg:
        same_dyn = bool(cfg['same_dyn'])
    else:
        same_dyn = False

    set = SET(
        dir_path=cfg['dir_path'],
        fom=fom,
        estimator_list=estimator_list,
        sampling=sampling_func,
        batch_sizes=batch_sizes,
        state_labels=state_labels,
        sweep_map=sweep_map,
        sweep_bounds=sweep_bounds,
        algorithm=algorithm,
        same_dyn=same_dyn,
        options=options
    )
    return set<|MERGE_RESOLUTION|>--- conflicted
+++ resolved
@@ -2,16 +2,7 @@
 
 import hjson
 import random
-<<<<<<< HEAD
-import time
-import copy
-from runpy import run_path
-
-
-import c3.utils.qt_utils as qt_utils
-=======
 import numpy as np
->>>>>>> 2d01c3be
 from c3.libraries.algorithms import algorithms
 from c3.libraries.estimators import estimators
 from c3.libraries.fidelities import fidelities
@@ -24,24 +15,11 @@
 from c3.system.model import Model
 from c3.generator.generator import Generator
 from c3.generator.devices import devices
-from c3.signal.gates import GateSet, Instruction
+from c3.signal.gates import Instruction
 from c3.signal.pulse import components
 from c3.utils.display import plots
 
 
-def create_experiment(exp_setup, datafile=''):
-    """Create an experiment by running a script. Note: This is horrible. Don't do this. Write a proper parser."""
-    exp_namespace = run_path(exp_setup)
-    if datafile:
-        exp = exp_namespace['create_experiment'](datafile)
-    else:
-        exp = exp_namespace['create_experiment']()
-    
-    exp.set_created_by(exp_setup)
-    return exp
-
-
-<<<<<<< HEAD
 def create_model(filepath: str) -> Model:
     """
     Load a file and parse it to create a Model object.
@@ -120,10 +98,7 @@
     return gateset
 
 
-def create_c1_opt(optimizer_config, lindblad):
-=======
 def create_c1_opt(optimizer_config, exp):
->>>>>>> 2d01c3be
     """
     Create an object for C1 optimal control.
 
@@ -141,7 +116,7 @@
     """
     parameter_map = exp.pmap
     lindblad = parameter_map.model.lindbladian
-    
+
     with open(optimizer_config, "r") as cfg_file:
         cfg = hjson.loads(cfg_file.read())
 
@@ -149,7 +124,7 @@
         fid = 'lindbladian_' + cfg['fid_func']
     else:
         fid = cfg['fid_func']
-        
+
     callback_fids = []
     if "callback_fids" in cfg:
         if lindblad:
@@ -173,28 +148,14 @@
             f"C3:ERROR:Unkown goal function: {fid} "
         )
     print(f"C3:STATUS:Found {fid} in libraries.")
-<<<<<<< HEAD
-    callback_fids = []
-    for cb_fid in cb_fids:
-        try:
-            cb_fid_func = fidelities[cb_fid]
-        except KeyError:
-            raise Exception(
-                f"C3:ERROR:Unknown goal function: {cb_fid}"
-            )
-        print(f"C3:STATUS:Found {cb_fid} in libraries.")
-        callback_fids.append(cb_fid_func)
-    opt_gates = cfg['opt_gates']
-=======
 
     exp.set_opt_gates(cfg['opt_gates'])
->>>>>>> 2d01c3be
     gateset_opt_map = [
-        [tuple(par) for par in set]
-        for set in cfg['gateset_opt_map']
-    ]    
+        [tuple(par) for par in pset]
+        for pset in cfg['gateset_opt_map']
+    ]
     parameter_map.set_opt_map(gateset_opt_map)
-    
+
     algorithm = algorithms[cfg['algorithm']]
     options = {}
     if 'options' in cfg:
@@ -377,7 +338,7 @@
     with open(optimizer_config, "r") as cfg_file:
         try:
             cfg = hjson.loads(cfg_file.read())
-        except hjson.decoder.hjsonDecodeError as hjerr:
+        except hjson.decoder.HjsonDecodeError as hjerr:
             raise Exception(f"Config {optimizer_config} is invalid.") from hjerr
 
     exp_eval_namespace = run_path(eval_func_path)
