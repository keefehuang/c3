--- conflicted
+++ resolved
@@ -148,8 +148,8 @@
     return dU
 
 
-@tf.function
-def tf_dU_of_t_lind(h, col_ops, dt):
+# @tf.function
+def tf_dU_of_t_lind(h0, hks, col_ops, cflds_t, dt):
     """
     Compute the Lindbladian and it's matrix exponential exp(L(t) dt).
 
@@ -172,79 +172,25 @@
         dU = exp(L(t) dt)
 
     """
-    Id = Id_like(col_ops[0])
-    lind_op = -1j * (tf_kron(h, Id) - tf_kron(Id, tf.transpose(h)))
-
+    h = h0
+    for ii in range(len(hks)):
+        h += cflds_t[ii] * hks[ii]
+    lind_op = -1j * (tf_spre(h) - tf_spost(h))
     for col_op in col_ops:
-        left = tf_kron(col_op, Id)
-        right = tf_kron(Id, tf.transpose(col_op))
-        super_clp = tf.matmul(left, right, adjoint_b=True)
-        anticomm_L_clp = 0.5 * tf.matmul(left, left, adjoint_a=True)
-        anticomm_R_clp = 0.5 * tf.matmul(right, right, adjoint_b=True)
+        super_clp = tf.matmul(tf_spre(col_op), tf_spost(tf.linalg.adjoint(col_op)))
+        anticomm_L_clp = 0.5 * tf.matmul(
+            tf_spre(tf.linalg.adjoint(col_op)), tf_spre(col_op)
+        )
+        anticomm_R_clp = 0.5 * tf.matmul(
+            tf_spost(col_op), tf_spost(tf.linalg.adjoint(col_op))
+        )
         lind_op = lind_op + super_clp - anticomm_L_clp - anticomm_R_clp
-    lind_expmatrix = lind_op * dt
-    dU = tf.linalg.expm(lind_expmatrix)
-    return dU
-
-
-@tf.function
-def tf_propagation_lind(h0, hks, col_ops, cflds_t, dt, history=False):
-    col_ops = tf.cast(col_ops, dtype=tf.complex128)
-    dt = tf.cast(dt, dtype=tf.complex128)
-    if hks is not None and cflds_t is not None:
-        cflds_t = tf.cast(cflds_t, dtype=tf.complex128)
-        hks = tf.cast(hks, dtype=tf.complex128)
-        cflds = tf.expand_dims(tf.expand_dims(cflds_t, 2), 3)
-        hks = tf.expand_dims(hks, 1)
-        h0 = tf.expand_dims(h0, 0)
-        prod = cflds * hks
-        h = h0 + tf.reduce_sum(prod, axis=0)
-    else:
-        h = h0
-
-    h_id = tf.eye(h.shape[-1], batch_shape=[h.shape[0]], dtype=tf.complex128)
-    l_s = tf_kron_batch(h, h_id)
-    r_s = tf_kron_batch(h_id, tf.linalg.matrix_transpose(h))
-    lind_op = -1j * (l_s - r_s)
-
-    col_ops_id = tf.eye(
-        col_ops.shape[-1], batch_shape=[col_ops.shape[0]], dtype=tf.complex128
-    )
-    l_col_ops = tf_kron_batch(col_ops, col_ops_id)
-    r_col_ops = tf_kron_batch(col_ops_id, tf.linalg.matrix_transpose(col_ops))
-
-    super_clp = tf.matmul(l_col_ops, r_col_ops, adjoint_b=True)
-    anticom_L_clp = 0.5 * tf.matmul(l_col_ops, l_col_ops, adjoint_a=True)
-    anticom_R_clp = 0.5 * tf.matmul(r_col_ops, r_col_ops, adjoint_b=True)
-    clp = tf.expand_dims(
-        tf.reduce_sum(super_clp - anticom_L_clp - anticom_R_clp, axis=0), 0
-    )
-    lind_op += clp
-
+    # terms = int(1e12 * dt) # Eyeball number of terms in expm
+    #     print('terms in exponential: ', terms)
+    # dU = tf_expm(lind_op * dt, terms)
+    # Built-in tensorflow exponential below
     dU = tf.linalg.expm(lind_op * dt)
     return dU
-
-
-# def tf_propagation_lind(h0, hks, col_ops, cflds, dt, history=False):
-#     with tf.name_scope("Propagation"):
-#         dUs = []
-#         num = len(cflds[0]) if cflds else len(h0)
-#         dt = tf.cast(dt, tf.complex128)
-#         if cflds is not None and hks is not None:
-#             cflds = tf.cast(cflds, tf.complex128)
-#             hks = tf.cast(hks, tf.complex128)
-#         for ii in range(num):
-#             if cflds is not None and hks is not None:
-#                 cf_t = []
-#                 h_i = h0
-#                 for jj in range(len(cflds)):
-#                     h_i += cflds[jj, ii] * hks[jj]
-#             else:
-#                 cf_t = None
-#                 h_i = h0[ii]
-#
-#             dUs.append(tf_dU_of_t_lind(h_i, col_ops, dt))
-#         return dUs
 
 
 @tf.function
@@ -420,38 +366,76 @@
 #     return dUs
 
 
-def tf_propagation_lind_old(h0, hks, col_ops, cflds, dt, history=False):
-    """
-    Calculate the time evolution of an open system controlled by time-dependent
-    fields.
-
-    Parameters
-    ----------
-    h0 : tf.tensor
-        Drift Hamiltonian.
-    hks : list of tf.tensor
-        List of control Hamiltonians.
-    col_ops : list of tf.tensor
-        List of collapse operators.
-    cflds : list
-        List of control fields, one per control Hamiltonian.
-    dt : float
-        Length of one time slice.
-
-    Returns
-    -------
-    list
-        List of incremental propagators dU.
-
-    """
-    with tf.name_scope("Propagation"):
-        dUs = []
-        for ii in range(len(cflds[0])):
-            cf_t = []
-            for fields in cflds:
-                cf_t.append(tf.cast(fields[ii], tf.complex128))
-            dUs.append(tf_dU_of_t_lind(h0, hks, col_ops, cf_t, dt))
-        return dUs
+# def tf_propagation_lind(h0, hks, col_ops, cflds, dt, history=False):
+#     """
+#     Calculate the time evolution of an open system controlled by time-dependent
+#     fields.
+#
+#     Parameters
+#     ----------
+#     h0 : tf.tensor
+#         Drift Hamiltonian.
+#     hks : list of tf.tensor
+#         List of control Hamiltonians.
+#     col_ops : list of tf.tensor
+#         List of collapse operators.
+#     cflds : list
+#         List of control fields, one per control Hamiltonian.
+#     dt : float
+#         Length of one time slice.
+#
+#     Returns
+#     -------
+#     list
+#         List of incremental propagators dU.
+#
+#     """
+#     with tf.name_scope("Propagation"):
+#         dUs = []
+#         for ii in range(len(cflds[0])):
+#             cf_t = []
+#             for fields in cflds:
+#                 cf_t.append(tf.cast(fields[ii], tf.complex128))
+#             dUs.append(tf_dU_of_t_lind(h0, hks, col_ops, cf_t, dt))
+#         return dUs
+
+
+@tf.function
+def tf_propagation_lind(h0, hks, col_ops, cflds_t, dt, history=False):
+    col_ops = tf.cast(col_ops, dtype=tf.complex128)
+    dt = tf.cast(dt, dtype=tf.complex128)
+    if hks is not None and cflds_t is not None:
+        cflds_t = tf.cast(cflds_t, dtype=tf.complex128)
+        hks = tf.cast(hks, dtype=tf.complex128)
+        cflds = tf.expand_dims(tf.expand_dims(cflds_t, 2), 3)
+        hks = tf.expand_dims(hks, 1)
+        h0 = tf.expand_dims(h0, 0)
+        prod = cflds * hks
+        h = h0 + tf.reduce_sum(prod, axis=0)
+    else:
+        h = h0
+
+    h_id = tf.eye(h.shape[-1], batch_shape=[h.shape[0]], dtype=tf.complex128)
+    l_s = tf_kron_batch(h, h_id)
+    r_s = tf_kron_batch(h_id, tf.linalg.matrix_transpose(h))
+    lind_op = -1j * (l_s - r_s)
+
+    col_ops_id = tf.eye(
+        col_ops.shape[-1], batch_shape=[col_ops.shape[0]], dtype=tf.complex128
+    )
+    l_col_ops = tf_kron_batch(col_ops, col_ops_id)
+    r_col_ops = tf_kron_batch(col_ops_id, tf.linalg.matrix_transpose(col_ops))
+
+    super_clp = tf.matmul(l_col_ops, r_col_ops, adjoint_b=True)
+    anticom_L_clp = 0.5 * tf.matmul(l_col_ops, l_col_ops, adjoint_a=True)
+    anticom_R_clp = 0.5 * tf.matmul(r_col_ops, r_col_ops, adjoint_b=True)
+    clp = tf.expand_dims(
+        tf.reduce_sum(super_clp - anticom_L_clp - anticom_R_clp, axis=0), 0
+    )
+    lind_op += clp
+
+    dU = tf.linalg.expm(lind_op * dt)
+    return dU
 
 
 # MATRIX MULTIPLICATION FUNCTIONS
@@ -511,7 +495,6 @@
 
 
 @tf.function
-# @tf.custom_gradient
 def tf_matmul_left(dUs: tf.Tensor):
     """
     Parameters:
@@ -522,34 +505,6 @@
 
     """
     return tf.foldr(lambda a, x: tf.matmul(a, x), dUs)
-    # out_array = tf.TensorArray(tf.complex128, size=dUs.shape[0], element_shape=dUs.shape[-2:])
-    # dUs_array = tf.TensorArray(tf.complex128, size=dUs.shape[0], element_shape=dUs.shape[-2:])
-    # dUs_array = dUs_array.unstack(dUs)
-    # out = tf.eye(dUs_array.element_shape[0], dtype=tf.complex128)
-    #
-    # def func(i, U):
-    #     x = dUs_array.read(i)
-    #     out = tf.matmul(x, U)
-    #     return [i + 1, out]
-    #
-    # i, out = tf.while_loop(
-    #     lambda ii, U: ii < dUs.shape[0],
-    #     func,
-    #     [tf.constant(0), out]
-    # )
-    # for i in range(dUs.shape[0]):
-
-    # # @tf.function
-    # def grad(z):
-    #     grad_array = tf.TensorArray(tf.complex128, size=dUs.shape[0], element_shape=dUs.shape[-2:])
-    #     back_out = tf.eye(dUs_array.element_shape[0], dtype=tf.complex128)
-    #     for ii in range(dUs.shape[0]):
-    #         grad_array.write(ii, z * back_out)
-    #         grad_x = dUs_array.read(ii)
-    #         back_out = tf.matmul(back_out, grad_x)
-    #     return grad_array.stack()
-
-    # return out
 
 
 # def tf_matmul_right(dUs):
@@ -629,11 +584,6 @@
 
 
 # MATRIX FUNCTIONS
-
-
-@tf.function
-def tf_expm_func(A):
-    return tf.linalg.expm(A)
 
 
 def tf_expm(A, terms):
@@ -841,20 +791,11 @@
     return overlap
 
 
-def tf_average_fidelity(A, B, lvls=None, index=None):
+def tf_average_fidelity(A, B, lvls=None):
     """A very useful but badly named fidelity measure."""
     if lvls is None:
-<<<<<<< HEAD
-        lvls = tf.cast(B.shape[0], B.dtype)
-    if index is None:
-        index = list(range(len(lvls)))
-    Lambda = tf.matmul(
-        tf.linalg.adjoint(tf_project_to_comp(A, lvls, index, to_super=False)), B
-    )
-=======
         lvls = [tf.cast(B.shape[0], B.dtype)]
     Lambda = tf.matmul(tf.linalg.adjoint(A), B)
->>>>>>> b7bf3620
     return tf_super_to_fid(tf_super(Lambda), lvls)
 
 
@@ -899,27 +840,11 @@
 
 def tf_project_to_comp(A, dims, index=None, to_super=False):
     """Project an operator onto the computational subspace."""
-<<<<<<< HEAD
-    # TODO projection to computational subspace can be done more efficiently than this
-    # TODO include indexing
-    proj_list = []
-    for dim in dims:
-        p = np.zeros([dim, 2])
-        p[0, 0] = 1
-        p[1, 1] = 1
-        if to_super:
-            p = np.kron(p, p)
-        proj_list.append(p)
-    proj = proj_list.pop()
-    while not proj_list == []:
-        proj = np.kron(proj_list.pop(), proj)
-=======
     if not index:
         index = list(range(len(dims)))
     proj = projector(dims, index)
     if to_super:
         proj = np.kron(proj, proj)
->>>>>>> b7bf3620
     P = tf.constant(proj, dtype=A.dtype)
     return tf.matmul(tf.matmul(P, A, transpose_a=True), P)
 
@@ -959,76 +884,4 @@
     fft_sig_resp = tf.signal.fft(sig_resp)
     fft_conv = tf.math.reduce_prod(fft_sig_resp, axis=0)
     convolution = tf.signal.ifft(fft_conv)
-    return convolution[:sig_len]
-
-
-@tf.function
-def batch_matrix_gather(a, indeces, num_inner_dims=2):
-    if len(a.shape) == num_inner_dims:
-        return tf.gather_nd(a, indeces)
-    elif len(a.shape) == num_inner_dims + 1:
-        b_arr = tf.TensorArray(a.dtype, size=a.shape[0])
-        ii, b_arr = tf.while_loop(
-            lambda ii, b_arr: ii < a.shape[0],
-            lambda ii, b_arr: (ii + 1, b_arr.write(ii, tf.gather_nd(a[ii], indeces))),
-            [tf.constant(0), b_arr],
-        )
-        b = b_arr.stack()
-        return b
-    else:
-        raise NotImplementedError("multiple batch dimensions not supported")
-
-
-@tf.function
-def batch_matrix_scatter(b, indeces, out_dim, num_inner_dims=2):
-    if len(b.shape) == num_inner_dims:
-        out_shape = [out_dim] * num_inner_dims
-        a = tf.tensor_scatter_nd_add(
-            tf.zeros(out_shape, b.dtype), indices=indeces, updates=b
-        )
-    elif len(b.shape) == num_inner_dims + 1:
-        a_arr = tf.TensorArray(b.dtype, size=b.shape[0])
-        zeros_tensor = tf.zeros([out_dim] * num_inner_dims, b.dtype)
-        ii, a_arr = tf.while_loop(
-            lambda ii, a_arr: ii < b.shape[0],
-            lambda ii, a_arr: (
-                ii + 1,
-                a_arr.write(
-                    ii,
-                    tf.tensor_scatter_nd_add(
-                        zeros_tensor, indices=indeces, updates=b[ii]
-                    ),
-                ),
-            ),
-            [tf.constant(0), a_arr],
-        )
-        a = a_arr.stack()
-    else:
-        raise NotImplementedError("multiple batch dimensions not supported")
-    return a
-
-
-@tf.custom_gradient
-def cut_hilbert_matrix(a, indeces, num_inner_dims=2):
-    b = batch_matrix_gather(a, indeces, num_inner_dims=num_inner_dims)
-
-    # TODO double check that gradient is passed correctly
-    def grad(z):
-        g = batch_matrix_scatter(
-            z, indeces, tf.shape(a)[-1], num_inner_dims=num_inner_dims
-        )
-        return g, None
-
-    return b, grad
-
-
-@tf.custom_gradient
-def uncut_hilbert_matrix(b, indeces, out_shape, num_inner_dims=2):
-    a = batch_matrix_scatter(b, indeces, out_shape, num_inner_dims=num_inner_dims)
-
-    # TODO double check that gradient is passed correctly
-    def grad(z):
-        g = batch_matrix_gather(z, indeces, num_inner_dims=num_inner_dims)
-        return g, None, None
-
-    return a, grad+    return convolution[:sig_len]