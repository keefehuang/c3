--- conflicted
+++ resolved
@@ -4,41 +4,7 @@
 from typing import List
 from scipy.linalg import block_diag as scipy_block_diag
 from scipy.linalg import expm
-<<<<<<< HEAD
-from typing import List
-
-# Pauli matrices
-Id = np.array([[1, 0], [0, 1]], dtype=np.complex128)
-X = np.array([[0, 1], [1, 0]], dtype=np.complex128)
-Y = np.array([[0, -1j], [1j, 0]], dtype=np.complex128)
-Z = np.array([[1, 0], [0, -1]], dtype=np.complex128)
-groundstate = np.array([[1, 0], [0, 0]], dtype=np.complex128)
-iswap = np.array(
-    [[1, 0, 0, 0], [0, 0, 1j, 0], [0, 1j, 0, 0], [0, 0, 0, 1]], dtype=np.complex128
-)
-iswap3 = np.array(
-    [
-        [1, 0, 0, 0, 0, 0, 0, 0, 0],
-        [0, 0, 0, 1j, 0, 0, 0, 0, 0],
-        [0, 0, 0, 0, 0, 0, 0, 0, 0],
-        [0, 1j, 0, 0, 0, 0, 0, 0, 0],
-        [0, 0, 0, 0, 1, 0, 0, 0, 0],
-        [0, 0, 0, 0, 0, 0, 0, 0, 0],
-        [0, 0, 0, 0, 0, 0, 0, 0, 0],
-        [0, 0, 0, 0, 0, 0, 0, 0, 0],
-        [0, 0, 0, 0, 0, 0, 0, 0, 0],
-    ],
-    dtype=np.complex128,
-)
-
-CCZ = np.diag([1, 1, 1, 1, 1, 1, 1, -1])
-
-
-# TODO Combine the above Pauli definitions with this dict. Move to constants.
-PAULIS = {"X": X, "Y": Y, "Z": Z, "Id": Id}
-=======
 from c3.libraries.constants import Id, X, Y, Z, PAULIS, CLIFFORDS
->>>>>>> b7bf3620
 
 
 def pauli_basis(dims=[2]):
@@ -81,13 +47,7 @@
     size = np.prod(np.array(dims) ** 2)
     B = np.zeros((size, size), dtype=complex)
     for idx, op_tuple in enumerate(res_tuple):
-<<<<<<< HEAD
         op = np_kron_n(op_tuple)
-=======
-        op = op_tuple[0]
-        for i in range(nq - 1):
-            op = np.kron(op, op_tuple[i + 1])
->>>>>>> b7bf3620
         vec = np.reshape(np.transpose(op), [-1, 1])
         B[:, idx] = vec.T.conj()
     return B
@@ -218,21 +178,19 @@
     """
     Computes the projector to cut down a matrix to the computational space. The
     subspaces indicated in indeces will be projected to the lowest two states,
-    the rest is projected onto the lowest state.
+    the rest is projected onto the lowest state. If outdims is defined projection will be performed to those states.
     """
     if outdims is None:
-        outdims = dims
+        outdims = [2] * len(dims)
     ids = []
     for index, dim in enumerate(dims):
         outdim = outdims[index]
         if index in indices:
-<<<<<<< HEAD
             ids.append(np.eye(dim)[:outdim])
-=======
-            ids.append(np.eye(dim, 2))
->>>>>>> b7bf3620
         else:
-            ids.append(np.eye(dim, 1))
+            mask = np.zeros(dim)
+            mask[0] = 1
+            ids.append(mask)
     return np_kron_n(ids)
 
 
@@ -263,16 +221,11 @@
     return matrix
 
 
-<<<<<<< HEAD
-# TODO should rename index to indeces or something similar indicating multiple indeces
-def perfect_gate(gates_str: str, index=None, dims=None, proj: str = "wzeros"):  # noqa
-=======
 # NOTE: Removed perfect_gate() as in commit 0f7cba3, replaced by explicit constants in
 # c3/libraries/constants.py
 
 
 def perfect_parametric_gate(paulis_str, ang, dims):
->>>>>>> b7bf3620
     """
     Construct an ideal parametric gate.
 
@@ -290,121 +243,6 @@
     Returns
     -------
     np.array
-<<<<<<< HEAD
-        Ideal representation of the gate.
-
-    """
-    if dims is None:
-        dims = [2] * len(gates_str.split(":"))
-    if index is None:
-        index = list(range(len(dims)))
-    do_pad_gate = True
-    kron_list = []
-    # for dim in dims:
-    #     kron_list.append(np.eye(dim))
-    # kron_gate = 1
-    gate_index = 0
-    # Note that the gates_str has to be explicit for all subspaces
-    # (and ordered)
-    for gate_str in gates_str.split(":"):
-        lvls = dims[gate_index]
-        if gate_index not in index:
-            gate = np.ones((1,))
-            lvls += 1
-        elif gate_str == "Id":
-            gate = Id
-        elif gate_str == "X90p":
-            gate = X90p
-        elif gate_str == "X90m":
-            gate = X90m
-        elif gate_str == "Xp":
-            gate = Xp
-        elif gate_str == "Y90p":
-            gate = Y90p
-        elif gate_str == "Y90m":
-            gate = Y90m
-        elif gate_str == "Yp":
-            gate = Yp
-        elif gate_str == "Z90p":
-            gate = Z90p
-        elif gate_str == "Z90m":
-            gate = Z90m
-        elif gate_str == "Zp":
-            gate = Zp
-        elif gate_str == "CNOT":
-            lvls2 = dims[gate_index + 1]
-            NOT = 1j * perfect_gate("Xp", index, [lvls2], proj)
-            C = perfect_gate("Id", index, [lvls2], proj)
-            gate = scipy_block_diag(C, NOT)
-            # We increase gate_num since CNOT is a two qubit gate
-            for ii in range(2, lvls):
-                gate = pad_matrix(gate, lvls2, proj)
-            gate_index += 1
-            do_pad_gate = False
-        elif gate_str == "CZ":
-            lvls2 = dims[gate_index + 1]
-            Z = 1j * perfect_gate("Zp", index, [lvls2], proj)
-            C = perfect_gate("Id", index, [lvls2], proj)
-            gate = scipy_block_diag(C, Z)
-            # We increase gate_num since CZ is a two qubit gate
-            for ii in range(2, lvls):
-                gate = pad_matrix(gate, lvls2, proj)
-            gate_index += 1
-            do_pad_gate = False
-        elif gate_str == "CCZ":
-            # TODO to be tested and generalized
-            project_mat = projector(
-                dims[gate_index : gate_index + 3], [0, 1, 2], outdims=[2] * 3
-            )
-            gate = project_mat.T @ CCZ @ project_mat
-            gate_index += 2
-            do_pad_gate = False
-        elif gate_str == "CR":
-            # TODO: Fix the ideal CNOT construction.
-            lvls2 = dims[gate_index + 1]
-            Z = 1j * perfect_gate("Zp", index, [lvls], proj)
-            X = perfect_gate("Xp", index, [lvls2], proj)
-            gate = np.kron(Z, X)
-            gate_index += 1
-            do_pad_gate = False
-        elif gate_str == "CR90":
-            lvls2 = dims[gate_index + 1]
-            RXp = perfect_gate("X90p", index, [lvls2], proj)
-            RXm = perfect_gate("X90m", index, [lvls2], proj)
-            gate = scipy_block_diag(RXp, RXm)
-            for ii in range(2, lvls):
-                gate = pad_matrix(gate, lvls2, proj)
-            gate_index += 1
-            do_pad_gate = False
-        elif gate_str == "iSWAP":
-            # TODO make construction of iSWAP work with superoperator too
-            lvls2 = dims[gate_index + 1]
-            if lvls == 2 and lvls2 == 2:
-                gate = iswap
-            elif lvls == 3 and lvls2 == 3:
-                gate = iswap3
-            gate_index += 1
-            do_pad_gate = False
-        else:
-            print("gate_str must be one of the basic 90 or 180 degree gates.")
-            print(
-                "'Id','X90p','X90m','Xp','Y90p',",
-                "'Y90m','Yp','Z90p','Z90m','Zp', 'CNOT'",
-            )
-            return None
-        if do_pad_gate:
-            if proj == "compsub":
-                pass
-            elif proj == "wzeros":
-                zeros = np.zeros([lvls - 2, lvls - 2])
-                gate = scipy_block_diag(gate, zeros)
-            elif proj == "fulluni":
-                identity = np.eye(lvls - 2)
-                gate = scipy_block_diag(gate, identity)
-        kron_list.append(gate)
-        gate_index += 1
-    return np_kron_n(kron_list)
-=======
         Ideal gate.
     """
     ps = []
@@ -418,7 +256,6 @@
         ps.append(pad_matrix(PAULIS[key], dims[idx] - 2, "wzeros"))
     gen = np_kron_n(ps)
     return expm(-1.0j / 2 * ang * gen)
->>>>>>> b7bf3620
 
 
 def perfect_single_q_parametric_gate(pauli_str, target, ang, dims):
