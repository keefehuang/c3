--- conflicted
+++ resolved
@@ -92,13 +92,9 @@
 
 
 def num3str(val: float, use_prefix: bool = True) -> str:
-<<<<<<< HEAD
-    """Convert a number to a human readable string in engineering notation. """
+    """Convert a number to a human readable string in engineering notation."""
     if np.array(val).size > 1:
         return np.array2string(val, precision=3)
-=======
-    """Convert a number to a human readable string in engineering notation."""
->>>>>>> 40cb6905
     if use_prefix:
         num, prefix = eng_num(val)
         formatted_string = f"{num:.3f} " + prefix
