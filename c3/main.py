--- conflicted
+++ resolved
@@ -3,7 +3,6 @@
 
 import logging
 import os
-import shutil
 import hjson
 import argparse
 import c3.utils.parsers as parsers
@@ -15,12 +14,8 @@
 from c3.generator.generator import Generator
 
 logging.getLogger("tensorflow").disabled = True
-<<<<<<< HEAD
-=======
 
 # flake8: noqa: C901
-# TODO This script will be cleaned up
->>>>>>> f9580950
 if __name__ == "__main__":
 
     os.nice(5)  # keep responsiveness when we overcommit memory
@@ -65,7 +60,7 @@
                 opt.include_model()
         elif optim_type == "C2":
             eval_func = cfg["eval_func"]
-            opt, exp_right = parsers.create_c2_opt(opt_config, eval_func)
+            opt = parsers.create_c2_opt(opt_config, eval_func)
         elif optim_type == "C3" or optim_type == "C3_confirm":
             print("C3:STATUS: creating c3 opt ...")
             opt = parsers.create_c3_opt(opt_config)
@@ -81,12 +76,6 @@
         opt.set_exp(exp)
         opt.set_created_by(opt_config)
 
-<<<<<<< HEAD
-        if optim_type == "C2":
-            shutil.copy2(eval_func, logdir)
-
-=======
->>>>>>> f9580950
         if "initial_point" in cfg:
             initial_points = cfg["initial_point"]
             if isinstance(initial_points, str):
@@ -105,15 +94,11 @@
                     init_dir = os.path.basename(
                         os.path.normpath(os.path.dirname(init_point))
                     )
-<<<<<<< HEAD
-                    # TODO Sort out storing the initial point
-=======
->>>>>>> f9580950
-                except FileNotFoundError:
+                except FileNotFoundError as fnfe:
                     raise Exception(
                         f"C3:ERROR:No initial point found at "
                         f"{os.path.abspath(init_point)}. "
-                    )
+                    ) from fnfe
 
         if "real_params" in cfg:
             real_params = cfg["real_params"]
@@ -122,93 +107,34 @@
             if "adjust_exp" in cfg:
                 try:
                     adjust_exp = cfg["adjust_exp"]
-                    opt.load_best(adjust_exp)
-                    opt.pmap.model.update_model()
+                    opt.load_model_parameters(adjust_exp)
                     print(
                         "C3:STATUS:Loading experimental values from : "
                         f"{os.path.abspath(adjust_exp)}"
                     )
-<<<<<<< HEAD
-                    shutil.copy(adjust_exp, logdir + "adjust_exp.log")
-=======
-                    shutil.copy(adjust_exp, dir + "adjust_exp.log")
->>>>>>> f9580950
-                except FileNotFoundError:
+                except FileNotFoundError as fnfe:
                     raise Exception(
                         f"C3:ERROR:No experimental values found at "
                         f"{os.path.abspath(adjust_exp)} "
                         "Continuing with default."
-                    )
+                    ) from fnfe
             opt.optimize_controls()
 
         elif optim_type == "C2":
-            real = {
-                "params": [par.numpy().tolist() for par in exp_right.get_parameters()]
-            }
-<<<<<<< HEAD
-            with open(logdir + "real_model_params.log", "w") as real_file:
-=======
-            with open(dir + "real_model_params.log", "w") as real_file:
->>>>>>> f9580950
-                real_file.write(hjson.dumps(exp_right.id_list))
-                real_file.write("\n")
-                real_file.write(hjson.dumps(real))
-                real_file.write("\n")
-                real_file.write(exp_right.print_parameters())
-
             opt.optimize_controls()
 
         elif optim_type == "C3" or optim_type == "confirm":
-<<<<<<< HEAD
-=======
-            learn_from = []
->>>>>>> f9580950
             opt.read_data(cfg["datafile"])
-            key = list(cfg["datafile"].keys())[0]
-            shutil.copy2(
-                "/".join(cfg["datafile"][key].split("/")[0:-1])
-                + "/real_model_params.log",
-<<<<<<< HEAD
-                logdir,
-=======
-                dir,
->>>>>>> f9580950
-            )
             opt.learn_model()
 
         elif optim_type == "C3_confirm":
-<<<<<<< HEAD
-=======
-            learn_from = []
->>>>>>> f9580950
             opt.read_data(cfg["datafile"])
-            key = list(cfg["datafile"].keys())[0]
-            shutil.copy2(
-                "/".join(cfg["datafile"][key].split("/")[0:-1])
-                + "/real_model_params.log",
-<<<<<<< HEAD
-                logdir,
-=======
-                dir,
->>>>>>> f9580950
-            )
+            opt.log_setup()
             opt.confirm()
 
         elif optim_type == "SET":
-<<<<<<< HEAD
-=======
-            learn_from = []
->>>>>>> f9580950
             opt.read_data(cfg["datafile"])
-            shutil.copy2(
-                "/".join(list(cfg["datafile"].values())[0].split("/")[0:-1])
-                + "/real_model_params.log",
-<<<<<<< HEAD
-                logdir,
-=======
-                dir,
->>>>>>> f9580950
-            )
+            opt.log_setup()
 
             print("sensitivity test ...")
             opt.sensitivity()