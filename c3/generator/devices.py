--- conflicted
+++ resolved
@@ -107,10 +107,8 @@
             num = self.slice_num + 1
         t_start = tf.constant(t_start + offset, dtype=tf.float64)
         t_end = tf.constant(t_end - offset, dtype=tf.float64)
-<<<<<<< HEAD
+        # TODO: adjust the way we calculate the time slices for devices
         # ts = tf.range(t_start, t_end + 1e-16, dt)
-=======
->>>>>>> 2bdedf31
         ts = tf.linspace(t_start, t_end, num)
         return ts
 
