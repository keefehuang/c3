import os
import hjson
import copy
import tempfile
import tensorflow as tf
import numpy as np
from c3.signal.pulse import Envelope, Carrier
from c3.signal.gates import Instruction
from c3.c3objs import Quantity, C3obj

devices = dict()


def dev_reg_deco(func):
    """
    Decorator for making registry of functions
    """
    devices[str(func.__name__)] = func
    return func


class Device(C3obj):
    """A Device that is part of the stack generating the instruction signals.

    Parameters
    ----------
    resolution: np.float64
        Number of samples per second this device operates at.
    """

    def __init__(self, **props):
        self.inputs = props.pop("inputs", 0)
        self.outputs = props.pop("outputs", 0)
        self.resolution = props.pop("resolution", 0)
        name = props.pop("name")
        desc = props.pop("desc", "")
        comment = props.pop("comment", "")
        params = props.pop("params", None)
        super().__init__(name, desc, comment, params)
        self.signal = {}

    def write_config(self, filepath: str) -> None:
        """
        Write dictionary to a HJSON file.
        """
        with open(filepath, "w") as cfg_file:
            hjson.dump(self.asdict(), cfg_file)

    def asdict(self) -> dict:
        params = {}
        for key, item in self.params.items():
            params[key] = item.asdict()
        return {
            "c3type": self.__class__.__name__,
            "inputs": self.inputs,
            "outputs": self.outputs,
            "params": params,
            "resolution": self.resolution,
        }

    def __str__(self) -> str:
        return hjson.dumps(self.asdict())

<<<<<<< HEAD
    def prepare_plot(self):
        plt.rcParams["figure.dpi"] = 100
        fig, axs = plt.subplots(1, 1)
        self.fig = fig
        self.axs = axs
        # return self.fig, self.axs

    def calc_slice_num(self, t_start: np.float64, t_end: np.float64):
=======
    def calc_slice_num(
            self,
            t_start: np.float64,
            t_end: np.float64
    ):
>>>>>>> 0d0a0c92
        """
        Effective number of time slices given start, end and resolution.

        Parameters
        ----------
        t_start: np.float64
            Starting time for this device.
        t_end: np.float64
            End time for this device.
        """
        res = self.resolution
        self.slice_num = int(np.abs(t_start - t_end) * res)
        # return self.slice_num

    def create_ts(self, t_start: np.float64, t_end: np.float64, centered: bool = True):
        """
        Compute time samples.

        Parameters
        ----------
        t_start: np.float64
            Starting time for this device.
        t_end: np.float64
            End time for this device.
        centered: boolean
            Sample in the middle of an interval, otherwise at the beginning.
        """
        if not hasattr(self, "slice_num"):
            self.calc_slice_num(t_start, t_end)
        dt = 1 / self.resolution
        if centered:
            offset = dt / 2
            num = self.slice_num
        else:
            offset = 0
            num = self.slice_num + 1
        t_start = tf.Variable(t_start + offset, dtype=tf.float64)
        t_end = tf.Variable(t_end - offset, dtype=tf.float64)
        ts = tf.linspace(t_start, t_end, num)
        return ts


@dev_reg_deco
class Readout(Device):
    """Mimic the readout process by multiplying a state phase with a factor and offset.

    Parameters
    ----------
    factor: Quantity
    offset: Quantity
    """

    def __init__(self, **props):
        super().__init__(**props)
        if not "factor" in self.params:
            raise Exception("C3:ERROR: Readout device needs a 'factor' parameter.")
        if not "offset" in self.params:
            raise Exception("C3:ERROR: Readout device needs an 'offset' parameter.")

    def readout(self, phase):
        """
        Apply the readout rescaling

        Parameters
        ----------
        phase: tf.float64
            Raw phase of a quantum state

        Returns
        -------
        tf.float64
            Rescaled readout value
        """
        offset = self.params["offset"].get_value()
        factor = self.params["factor"].get_value()
        return phase * factor + offset


@dev_reg_deco
class VoltsToHertz(Device):
    """Convert the voltage signal to an amplitude to plug into the model Hamiltonian.

    Parameters
    ----------
    V_to_Hz: Quantity
        Conversion factor.
    offset: tf.float64
        Drive frequency offset.
    """

    def __init__(self, V_to_Hz=None, **props):
        super().__init__(**props)
        if V_to_Hz:
            self.params["V_to_Hz"] = V_to_Hz

    def process(self, instr, chan, mixed_signal):
        """Transform signal from value of V to Hz.

        Parameters
        ----------
        mixed_signal: tf.Tensor
            Waveform as line voltages after IQ mixing
        drive_frequency: Quantity
            For frequency-dependent attenuation

        Returns
        -------
        tf.Tensor
            Waveform as control amplitudes
        """
        v2hz = self.params["V_to_Hz"].get_value()
        self.signal["values"] = mixed_signal["values"] * v2hz
        self.signal["ts"] = mixed_signal["ts"]
        return self.signal


@dev_reg_deco
class DigitalToAnalog(Device):
    """Take the values at the awg resolution to the simulation resolution."""

    def __init__(self, **props):
        super().__init__(**props)
        self.ts = None

    def process(self, instr, chan, awg_signal):
        """Resample the awg values to higher resolution.

        Parameters
        ----------
        awg_signal: tf.Tensor
            Bandwith-limited, low-resolution AWG signal.
        t_start: np.float64
            Beginning of the signal.
        t_end: np.float64
            End of the signal.

        Returns
        -------
        dict
            Inphase and Quadrature compontent of the upsampled signal.
        """
        ts = self.create_ts(instr.t_start, instr.t_end, centered=True)
        old_dim = awg_signal["inphase"].shape[0]
        new_dim = ts.shape[0]
        inphase = tf.reshape(
            tf.image.resize(
                tf.reshape(awg_signal["inphase"], shape=[1, old_dim, 1]),
                size=[1, new_dim],
                method="nearest",
            ),
            shape=[new_dim],
        )
        quadrature = tf.reshape(
            tf.image.resize(
                tf.reshape(awg_signal["quadrature"], shape=[1, old_dim, 1]),
                size=[1, new_dim],
                method="nearest",
            ),
            shape=[new_dim],
        )
        self.signal["ts"] = ts
        self.signal["inphase"] = inphase
        self.signal["quadrature"] = quadrature
        return self.signal


@dev_reg_deco
class Filter(Device):
    # TODO This can apply a general function to a signal.
    """Apply a filter function to the signal."""

    def __init__(self, **props):
        raise Exception("C3:ERROR Not yet implemented.")
        self.filter_function = props["filter_function"]
        super().__init__(**props)

    def process(self, instr, chan, Hz_signal):
        """Apply a filter function to the signal."""
        self.signal = self.filter_function(Hz_signal)
        return self.signal


@dev_reg_deco
class FluxTuning(Device):
    """
    Flux tunable qubit frequency.

    Parameters
    ----------
    phi_0 : Quantity
        Flux bias.
    Phi : Quantity
        Current flux.
    omega_0 : Quantity
        Maximum frequency.

    """

    def __init__(self, **props):
        super().__init__(**props)
        for par in ["phi_0", "Phi", "omega_0"]:
            if not par in self.params:
                raise Exception(
                    f"C3:ERROR: {self.__class__}  needs a '{par}' parameter."
                )
        self.freq = None

    def frequency(self, signal):
        """
        Compute the qubit frequency resulting from an applied flux.

        Parameters
        ----------
        signal : tf.float64


        Returns
        -------
        tf.float64
            Qubit frequency.
        """
        pi = tf.Variable(np.pi, dtype=tf.float64)
        Phi = self.params["Phi"].get_value()
        omega_0 = self.params["omega_0"].get_value()
        phi_0 = self.params["phi_0"].get_value()

        base_freq = omega_0 * tf.sqrt(tf.abs(tf.cos(pi * Phi / phi_0)))
        self.freq = (
            omega_0 * tf.sqrt(tf.abs(tf.cos(pi * (Phi + signal) / phi_0))) - base_freq
        )
        return self.freq


@dev_reg_deco
class Response(Device):
    """Make the AWG signal physical by convolution with a Gaussian to limit bandwith.

    Parameters
    ----------
    rise_time : Quantity
        Time constant for the gaussian convolution.
    """

    def __init__(self, rise_time=None, **props):
        super().__init__(**props)
        if rise_time:
            self.params["rise_time"] = rise_time

    def convolve(self, signal: list, resp_shape: list):
        """
        Compute the convolution with a function.

        Parameters
        ----------
        signal : list
            Potentially unlimited signal samples.
        resp_shape : list
            Samples of the function to model limited bandwidth.

        Returns
        -------
        tf.Tensor
            Processed signal.

        """
        convolution = tf.zeros(0, dtype=tf.float64)
        signal = tf.concat(
            [
                tf.zeros(len(resp_shape), dtype=tf.float64),
                signal,
                tf.zeros(len(resp_shape), dtype=tf.float64),
            ],
            0,
        )
        for p in range(len(signal) - 2 * len(resp_shape)):
            convolution = tf.concat(
                [
                    convolution,
                    tf.reshape(
                        tf.math.reduce_sum(
                            tf.math.multiply(
                                signal[p : p + len(resp_shape)], resp_shape
                            )
                        ),
                        shape=[1],
                    ),
                ],
                0,
            )
        return convolution

    def process(self, instr, chan, iq_signal):
        """
        Apply a Gaussian shaped limiting function to an IQ signal.

        Parameters
        ----------
        iq_signal : dict
            I and Q components of an AWG signal.

        Returns
        -------
        dict
            Bandwidth limited IQ signal.

        """
        n_ts = tf.floor(self.params["rise_time"].get_value() * self.resolution)
        ts = tf.linspace(
            tf.Variable(0.0, dtype=tf.float64),
            self.params["rise_time"].get_value(),
            tf.cast(n_ts, tf.int32),
        )
        cen = tf.cast(
            (self.params["rise_time"].get_value() - 1 / self.resolution) / 2, tf.float64
        )
        sigma = self.params["rise_time"].get_value() / 4
        gauss = tf.exp(-((ts - cen) ** 2) / (2 * sigma * sigma))
        offset = tf.exp(-((-1 - cen) ** 2) / (2 * sigma * sigma))
        # TODO make sure ratio of risetime and resolution is an integer
        risefun = gauss - offset
        inphase = self.convolve(iq_signal["inphase"], risefun / tf.reduce_sum(risefun))
        quadrature = self.convolve(
            iq_signal["quadrature"], risefun / tf.reduce_sum(risefun)
        )
        self.signal = {
            "inphase": inphase,
            "quadrature": quadrature,
            "ts": self.create_ts(instr.t_start, instr.t_end, centered=True),
        }
        return self.signal


@dev_reg_deco
class Mixer(Device):
    """Mixer device, combines inputs from the local oscillator and the AWG."""

    def process(self, instr: Instruction, chan: str, in1: dict, in2: dict):
        """Combine signal from AWG and LO.

        Parameters
        ----------
        lo_signal : dict
            Local oscillator signal.
        awg_signal : dict
            Waveform generator signal.

        Returns
        -------
        dict
            Mixed signal.
        """
        i1 = in1["inphase"]
        q1 = in1["quadrature"]
        i2 = in2["inphase"]
        q2 = in2["quadrature"]
        self.signal = {"values": i1 * i2 + q1 * q2, "ts": in1["ts"]}
        # See Engineer's Guide Eq. 88
        # TODO: Check consistency of the signs between Mixer, LO and AWG classes
        return self.signal


@dev_reg_deco
class LO(Device):
    """Local oscillator device, generates a constant oscillating signal."""

    def process(self, instr: Instruction, chan: str) -> dict:
        """
        Generate a sinusodial signal.

        Parameters
        ----------
        channel : dict
            Drive channels.
        t_start : float
            Beginning of the signal.
        t_end : float
            End of the signal.

        Returns
        -------
        dict, tf.float64
            Local oscillator signal and frequency.

        """
        # TODO check somewhere that there is only 1 carrier per instruction
        ts = self.create_ts(instr.t_start, instr.t_end, centered=True)
        components = instr.comps
        for comp in components[chan].values():
            if isinstance(comp, Carrier):
                omega_lo = comp.params["freq"].get_value()
                self.signal["inphase"] = tf.cos(omega_lo * ts)
                self.signal["quadrature"] = tf.sin(omega_lo * ts)
                self.signal["ts"] = ts
        return self.signal


# TODO real AWG has 16bits plus noise
@dev_reg_deco
class AWG(Device):
    """AWG device, transforms digital input to analog signal.

    Parameters
    ----------
    logdir : str
        Filepath to store generated waveforms.
    """

    def __init__(self, **props):
        self.__options = ""
        self.logdir = props.pop(
            "logdir", os.path.join(tempfile.gettempdir(), "c3logs", "AWG")
        )
        self.logname = "awg.log"
        drag_opt = props.pop("DRAG", 0)
        super().__init__(**props)
        # TODO move the options pwc & drag to the instruction object
        self.amp_tot_sq = None
        self.process = self.create_IQ
        if drag_opt == 1:
            self.enable_drag()
        elif drag_opt == 2:
            self.enable_drag_2()

    def asdict(self) -> dict:
        awg_dict = super().asdict()
        awg_dict["options"] = self.__options
        return awg_dict

    # TODO create DC function

    # TODO make AWG take offset from the previous point
    def create_IQ(self, instr: Instruction, chan: str) -> dict:
        """
        Construct the in-phase (I) and quadrature (Q) components of the signal.
        These are universal to either experiment or simulation.
        In the xperiment these will be routed to AWG and mixer
        electronics, while in the simulation they provide the shapes of the
        instruction fields to be added to the Hamiltonian.

        Parameters
        ----------
        channel : str
            Identifier for the selected drive line.
        components : dict
            Separate signals to be combined onto this drive line.
        t_start : float
            Beginning of the signal.
        t_end : float
            End of the signal.

        Returns
        -------
        dict
            Waveforms as I and Q components.

        """
        ts = self.create_ts(instr.t_start, instr.t_end, centered=True)
        components = instr.comps
        self.ts = ts
        dt = ts[1] - ts[0]
        t_before = ts[0] - dt
        amp_tot_sq = 0.0
        inphase_comps = []
        quadrature_comps = []

        for comp in components[chan].values():
            if isinstance(comp, Envelope):

                amp = comp.params["amp"].get_value()

                amp_tot_sq += amp ** 2

                xy_angle = comp.params["xy_angle"].get_value()
                freq_offset = comp.params["freq_offset"].get_value()
                phase = -xy_angle + freq_offset * ts
                inphase_comps.append(amp * comp.get_shape_values(ts) * tf.cos(phase))
                quadrature_comps.append(
                    -amp * comp.get_shape_values(ts) * tf.sin(phase)
                )

        norm = tf.sqrt(tf.cast(amp_tot_sq, tf.float64))
        inphase = tf.add_n(inphase_comps, name="inphase")
        quadrature = tf.add_n(quadrature_comps, name="quadrature")

        self.amp_tot = norm
        self.signal = {"inphase": inphase, "quadrature": quadrature, "ts": ts}
        return self.signal

    def create_IQ_drag(self, instr: Instruction, chan: str) -> dict:
        """
        Construct the in-phase (I) and quadrature (Q) components of the signal.
        These are universal to either experiment or simulation.
        In the xperiment these will be routed to AWG and mixer
        electronics, while in the simulation they provide the shapes of the
        instruction fields to be added to the Hamiltonian.

        Parameters
        ----------
        channel : str
            Identifier for the selected drive line.
        components : dict
            Separate signals to be combined onto this drive line.
        t_start : float
            Beginning of the signal.
        t_end : float
            End of the signal.

        Returns
        -------
        dict
            Waveforms as I and Q components.

        """
        ts = self.create_ts(instr.t_start, instr.t_end, centered=True)
        components = instr.comps
        self.ts = ts
        dt = ts[1] - ts[0]
        t_before = ts[0] - dt
        amp_tot_sq = 0.0
        inphase_comps = []
        quadrature_comps = []

        for comp in components[chan].values():
            if isinstance(comp, Envelope):

                amp = comp.params["amp"].get_value()
                amp_tot_sq += amp ** 2

                xy_angle = comp.params["xy_angle"].get_value()
                freq_offset = comp.params["freq_offset"].get_value()
                delta = -comp.params["delta"].get_value()
                if self.__options == "drag_2":
                    delta = delta * dt

                with tf.GradientTape() as t:
                    t.watch(ts)
                    env = comp.get_shape_values(ts, t_before)

                denv = t.gradient(env, ts)
                if denv is None:
                    denv = tf.zeros_like(ts, dtype=tf.float64)
                phase = -xy_angle + freq_offset * ts
                inphase_comps.append(
                    amp * (env * tf.cos(phase) + denv * delta * tf.sin(phase))
                )
                quadrature_comps.append(
                    amp * (denv * delta * tf.cos(phase) - env * tf.sin(phase))
                )
        norm = tf.sqrt(tf.cast(amp_tot_sq, tf.float64))
        inphase = tf.add_n(inphase_comps, name="inphase")
        quadrature = tf.add_n(quadrature_comps, name="quadrature")

        self.amp_tot = norm
        return {"inphase": inphase, "quadrature": quadrature}

    def create_IQ_pwc(self, instr: Instruction, chan: str) -> dict:
        """
        Construct the in-phase (I) and quadrature (Q) components of the signal.
        These are universal to either experiment or simulation.
        In the xperiment these will be routed to AWG and mixer
        electronics, while in the simulation they provide the shapes of the
        instruction fields to be added to the Hamiltonian.

        Parameters
        ----------
        channel : str
            Identifier for the selected drive line.
        components : dict
            Separate signals to be combined onto this drive line.
        t_start : float
            Beginning of the signal.
        t_end : float
            End of the signal.

        Returns
        -------
        dict
            Waveforms as I and Q components.

        """
        ts = self.create_ts(instr.t_start, instr.t_end, centered=True)
        components = instr.comps
        self.ts = ts
        dt = ts[1] - ts[0]
        t_before = ts[0] - dt
        amp_tot_sq = 0.0
        inphase_comps = []
        quadrature_comps = []

        amp_tot_sq = 0
        for comp in components[chan].values():
            if isinstance(comp, Envelope):
                amp_tot_sq += 1
                inphase = comp.params["inphase"].get_value()
                quadrature = comp.params["quadrature"].get_value()
                xy_angle = comp.params["xy_angle"].get_value()
                phase = -xy_angle
                inphase_comps.append(
                    inphase * tf.cos(phase) + quadrature * tf.sin(phase)
                )
                quadrature_comps.append(
                    quadrature * tf.cos(phase) - inphase * tf.sin(phase)
                )

        norm = tf.sqrt(tf.cast(amp_tot_sq, tf.float64))
        inphase = tf.add_n(inphase_comps, name="inphase")
        quadrature = tf.add_n(quadrature_comps, name="quadrature")
        freq_offset = 0.0

        self.amp_tot = norm
        return {"inphase": inphase, "quadrature": quadrature}

    def get_average_amp(self):
        """
        Compute average and sum of the amplitudes. Used to estimate effective drive power for non-trivial shapes.

        Returns
        -------
        tuple
            Average and sum.
        """
        In = self.get_I()
        Qu = self.get_Q()
        amp_per_bin = tf.sqrt(tf.abs(In) ** 2 + tf.abs(Qu) ** 2)
        av = tf.reduce_mean(amp_per_bin)
        sum = tf.reduce_sum(amp_per_bin)
        return av, sum

    def get_I(self):
        return self.amp_tot * self.signal["inphase"]

    def get_Q(self):
        return self.amp_tot * self.signal["quadrature"]

    def enable_drag(self):
        self.process = self.create_IQ_drag

    def enable_drag_2(self):
        self.process = self.create_IQ_drag
        self.__options = "drag_2"

    def enable_pwc(self):
        self.process = self.create_IQ_pwc

    def log_shapes(self):
        # TODO log shapes in the generator instead
        with open(self.logdir + self.logname, "a") as logfile:
            signal = {}
            for key in self.signal:
                signal[key] = self.signal[key].numpy().tolist()
            logfile.write(hjson.dumps(signal))
            logfile.write("\n")
            logfile.flush()<|MERGE_RESOLUTION|>--- conflicted
+++ resolved
@@ -61,22 +61,11 @@
     def __str__(self) -> str:
         return hjson.dumps(self.asdict())
 
-<<<<<<< HEAD
-    def prepare_plot(self):
-        plt.rcParams["figure.dpi"] = 100
-        fig, axs = plt.subplots(1, 1)
-        self.fig = fig
-        self.axs = axs
-        # return self.fig, self.axs
-
-    def calc_slice_num(self, t_start: np.float64, t_end: np.float64):
-=======
     def calc_slice_num(
             self,
             t_start: np.float64,
             t_end: np.float64
     ):
->>>>>>> 0d0a0c92
         """
         Effective number of time slices given start, end and resolution.
 
